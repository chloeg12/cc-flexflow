--- conflicted
+++ resolved
@@ -1218,21 +1218,12 @@
 flexflow_tensor_get_tensor_float(
   flexflow_tensor_t handle_,
   flexflow_model_t model_,
-<<<<<<< HEAD
-  float *data)
+  float *data,
+  bool get_gradients)
 {
   Tensor handle = FFCObjectWrapper::unwrap(handle_);
   FFModel *model = FFCObjectWrapper::unwrap(model_);
-  return handle->get_tensor<float>(model, data);
-=======
-  float *data,
-  enum ParameterSyncType comm_type,
-  bool get_gradients)
-{
-  Tensor *handle = FFCObjectWrapper::unwrap(handle_);
-  const FFModel *model = FFCObjectWrapper::unwrap_const(model_);
-  return handle->get_tensor<float>(model, data, comm_type, get_gradients);
->>>>>>> e81ca08f
+  return handle->get_tensor<float>(model, data, get_gradients);
 }
   
 bool
@@ -1256,21 +1247,12 @@
 flexflow_tensor_get_tensor_int(
   flexflow_tensor_t handle_,
   flexflow_model_t model_,
-<<<<<<< HEAD
-  int *data)
+  int *data,
+  bool get_gradients)
 {
   Tensor handle = FFCObjectWrapper::unwrap(handle_);
   FFModel *model = FFCObjectWrapper::unwrap(model_);
-  return handle->get_tensor<int>(model, data);
-=======
-  int *data,
-  enum ParameterSyncType comm_type,
-  bool get_gradients)
-{
-  Tensor *handle = FFCObjectWrapper::unwrap(handle_);
-  const FFModel *model = FFCObjectWrapper::unwrap_const(model_);
-  return handle->get_tensor<int>(model, data, comm_type, get_gradients);
->>>>>>> e81ca08f
+  return handle->get_tensor<int>(model, data, get_gradients);
 }
 
 bool
@@ -1294,21 +1276,12 @@
 flexflow_tensor_get_tensor_int64(
   flexflow_tensor_t handle_,
   flexflow_model_t model_,
-<<<<<<< HEAD
-  int64_t *data)
+  int64_t *data,
+  bool get_gradients)
 {
   Tensor handle = FFCObjectWrapper::unwrap(handle_);
   FFModel *model = FFCObjectWrapper::unwrap(model_);
-  return handle->get_tensor<int64_t>(model, data);
-=======
-  int64_t *data,
-  enum ParameterSyncType comm_type,
-  bool get_gradients)
-{
-  Tensor *handle = FFCObjectWrapper::unwrap(handle_);
-  const FFModel *model = FFCObjectWrapper::unwrap_const(model_);
-  return handle->get_tensor<int64_t>(model, data, comm_type, get_gradients);
->>>>>>> e81ca08f
+  return handle->get_tensor<int64_t>(model, data, get_gradients);
 }
 
 // -----------------------------------------------------------------------
