/* Copyright 2020 Stanford, Los Alamos National Laboratory
 *
 * Licensed under the Apache License, Version 2.0 (the "License");
 * you may not use this file except in compliance with the License.
 * You may obtain a copy of the License at
 *
 *     http://www.apache.org/licenses/LICENSE-2.0
 *
 * Unless required by applicable law or agreed to in writing, software
 * distributed under the License is distributed on an "AS IS" BASIS,
 * WITHOUT WARRANTIES OR CONDITIONS OF ANY KIND, either express or implied.
 * See the License for the specific language governing permissions and
 * limitations under the License.
 */

#ifndef __FLEXFLOW_C_H__
#define __FLEXFLOW_C_H__

#include "flexflow/ffconst.h"

#ifdef __cplusplus
extern "C" {
#endif

#define FF_NEW_OPAQUE_TYPE(T) typedef struct T { void *impl; } T

FF_NEW_OPAQUE_TYPE(flexflow_config_t);
FF_NEW_OPAQUE_TYPE(flexflow_model_t);
FF_NEW_OPAQUE_TYPE(flexflow_tensor_t);
FF_NEW_OPAQUE_TYPE(flexflow_parallel_tensor_t);
FF_NEW_OPAQUE_TYPE(flexflow_sgd_optimizer_t);
FF_NEW_OPAQUE_TYPE(flexflow_adam_optimizer_t);
FF_NEW_OPAQUE_TYPE(flexflow_initializer_t);
FF_NEW_OPAQUE_TYPE(flexflow_glorot_uniform_initializer_t);
FF_NEW_OPAQUE_TYPE(flexflow_zero_initializer_t);
FF_NEW_OPAQUE_TYPE(flexflow_uniform_initializer_t);
FF_NEW_OPAQUE_TYPE(flexflow_norm_initializer_t);
FF_NEW_OPAQUE_TYPE(flexflow_op_t);
//FF_NEW_OPAQUE_TYPE(flexflow_parameter_t);
FF_NEW_OPAQUE_TYPE(flexflow_perf_metrics_t);
FF_NEW_OPAQUE_TYPE(flexflow_net_config_t);
FF_NEW_OPAQUE_TYPE(flexflow_dlrm_config_t);
FF_NEW_OPAQUE_TYPE(flexflow_dataloader_4d_t);
FF_NEW_OPAQUE_TYPE(flexflow_dataloader_2d_t);
FF_NEW_OPAQUE_TYPE(flexflow_single_dataloader_t);

// -----------------------------------------------------------------------
// FFConfig
// -----------------------------------------------------------------------

flexflow_config_t
flexflow_config_create(void);

void
flexflow_config_destroy(
  flexflow_config_t handle);

void
flexflow_config_parse_args(
  flexflow_config_t handle,
  char** argv,
  int argc);

void
flexflow_config_parse_args_default(
  flexflow_config_t handle);

int
flexflow_config_get_batch_size(
  flexflow_config_t handle);

int
flexflow_config_get_workers_per_node(
  flexflow_config_t handle);

int
flexflow_config_get_num_nodes(
  flexflow_config_t handle);

int
flexflow_config_get_epochs(
  flexflow_config_t handle);

bool
flexflow_config_get_enable_control_replication(
  flexflow_config_t handle);
    
int
flexflow_config_get_python_data_loader_type(
  flexflow_config_t handle);
// -----------------------------------------------------------------------
// FFModel
// -----------------------------------------------------------------------

flexflow_model_t
flexflow_model_create(
  flexflow_config_t config);

void
flexflow_model_destroy(
  flexflow_model_t handle);

void
flexflow_model_reset_metrics(
  flexflow_model_t handle);

void
flexflow_model_init_layers(
  flexflow_model_t handle);

void
flexflow_model_prefetch(
  flexflow_model_t handle);

void
flexflow_model_forward(
  flexflow_model_t handle,
  int seq_length);

void
flexflow_model_backward(
  flexflow_model_t handle,
  int seq_length);

void
flexflow_model_compute_metrics(
  flexflow_model_t handle);

void
flexflow_model_update(
  flexflow_model_t handle);

void
flexflow_model_compile(
  flexflow_model_t handle,
  enum LossType loss_type,
  int *metrics,
  int nb_metrics,
  enum CompMode comp_mode);

flexflow_tensor_t
flexflow_model_get_label_tensor(
  flexflow_model_t handle);

void
flexflow_model_zero_gradients(
  flexflow_model_t handle);

flexflow_tensor_t
flexflow_model_add_exp(
  flexflow_model_t handle,
  const flexflow_tensor_t x,
  const char *name);

flexflow_tensor_t
flexflow_model_add_add(
  flexflow_model_t handle,
  const flexflow_tensor_t x,
  const flexflow_tensor_t y,
  bool inplace_a,
  const char *name);

flexflow_tensor_t
flexflow_model_add_subtract(
  flexflow_model_t handle,
  const flexflow_tensor_t x,
  const flexflow_tensor_t y,
  bool inplace_a,
  const char *name);

flexflow_tensor_t
flexflow_model_add_multiply(
  flexflow_model_t handle,
  const flexflow_tensor_t x,
  const flexflow_tensor_t y,
  bool inplace_a,
  const char *name);

flexflow_tensor_t
flexflow_model_add_divide(
  flexflow_model_t handle,
  const flexflow_tensor_t x,
  const flexflow_tensor_t y,
  bool inplace_a,
  const char *name);

flexflow_tensor_t
flexflow_model_add_rsqrt(
  flexflow_model_t handle_,
  const flexflow_tensor_t input_,
  const char *name);

flexflow_tensor_t
flexflow_model_add_pow(
  flexflow_model_t handle_,
  const flexflow_tensor_t input_,
  const float exponent,
  const char *name);

flexflow_tensor_t
flexflow_model_add_mean(
  flexflow_model_t handle_,
  const flexflow_tensor_t input_,
  int *dims,
  int n,
  bool keepdims,
  const char *name);

flexflow_tensor_t
flexflow_model_add_conv2d(
  flexflow_model_t handle,
  const flexflow_tensor_t input,
  int out_channels,
  int kernel_h, int kernel_w,
  int stride_h, int stride_w,
  int padding_h, int padding_w,
  enum ActiMode activation /* AC_MODE_NONE */,
  int groups,
  bool use_bias /* True */,
  flexflow_op_t shared_op,
  flexflow_initializer_t kernel_initializer,
  flexflow_initializer_t bias_initializer,
  const char *name);

flexflow_tensor_t
flexflow_model_add_embedding(
  flexflow_model_t handle,
  const flexflow_tensor_t input,
  int num_entires, int out_dim,
  enum AggrMode aggr,
  flexflow_op_t shared_op,
  flexflow_initializer_t kernel_initializer,
  const char *name);

flexflow_tensor_t
flexflow_model_add_pool2d(
  flexflow_model_t handle,
  flexflow_tensor_t input,
  int kernel_h, int kernel_w,
  int stride_h, int stride_w,
  int padding_h, int padding_w,
  enum PoolType type /* POOL_MAX */,
  enum ActiMode activation /* AC_MODE_NONE */,
  const char *name);

flexflow_tensor_t
flexflow_model_add_batch_norm(
  flexflow_model_t handle,
  const flexflow_tensor_t input,
  bool relu,
  const char *name);

flexflow_tensor_t
flexflow_model_add_layer_norm(
  flexflow_model_t handle,
  const flexflow_tensor_t input,
  int n,
  int* axes,
  bool elementwise_affine,
  float eps, 
  const char *name);

flexflow_tensor_t
flexflow_model_add_batch_matmul(
  flexflow_model_t handle,
  const flexflow_tensor_t a,
  const flexflow_tensor_t b,
  int a_seq_length_dim /* -1 */,
  int b_seq_length_dim /* -1 */);

flexflow_tensor_t
flexflow_model_add_dense(
  flexflow_model_t handle,
  const flexflow_tensor_t input,
  int out_dim,
  enum ActiMode activation /* AC_MODE_NONE */,
  bool use_bias /* true */,
	enum DataType data_type /*DT_FLOAT*/,
  flexflow_op_t shared_op,
  flexflow_initializer_t kernel_initializer,
  flexflow_initializer_t bias_initializer,
  const char *name);

flexflow_tensor_t
flexflow_model_add_concat(
  flexflow_model_t handle,
  int n,
  flexflow_tensor_t* input,
  int axis,
  const char *name);

void
flexflow_model_add_split(
  flexflow_model_t handle,
  flexflow_tensor_t input,
  int n,
  flexflow_tensor_t* outputs,
  int* split,
  int axis, 
  const char *name);

flexflow_tensor_t
flexflow_model_add_flat(
  flexflow_model_t handle,
  flexflow_tensor_t input, 
  const char *name);

flexflow_tensor_t
flexflow_model_add_softmax(
  flexflow_model_t handle,
  const flexflow_tensor_t input,
  int dim,
  const char *name);

flexflow_tensor_t
flexflow_model_add_transpose(
  flexflow_model_t handle,
  const flexflow_tensor_t input,
  int n,
  int* perm, 
  const char *name);

flexflow_tensor_t
flexflow_model_add_reshape(
  flexflow_model_t handle,
  const flexflow_tensor_t input,
  int n,
  int* shape, 
  const char *name);

flexflow_tensor_t
flexflow_model_add_reverse(
  flexflow_model_t handle,
  const flexflow_tensor_t input,
  int axis, 
  const char *name);

flexflow_tensor_t
flexflow_model_add_relu(
  flexflow_model_t handle,
  const flexflow_tensor_t input,
  bool inplace,
  const char *name);

flexflow_tensor_t
flexflow_model_add_scalar_multiply(
  flexflow_model_t handle,
  const flexflow_tensor_t input,
  const float scalar,
  bool inplace,
  const char *name);

flexflow_tensor_t
flexflow_model_add_scalar_add(
  flexflow_model_t handle,
  const flexflow_tensor_t input,
  const float scalar,
  bool inplace,
  const char *name);

flexflow_tensor_t
flexflow_model_add_scalar_sub(
  flexflow_model_t handle,
  const flexflow_tensor_t input,
  const float scalar,
  bool inplace,
  const char *name);

flexflow_tensor_t
flexflow_model_add_scalar_truediv(
  flexflow_model_t handle,
  const flexflow_tensor_t input,
  const float scalar,
  bool inplace,
  const char *name);

flexflow_tensor_t
flexflow_model_add_gelu(
  flexflow_model_t handle,
  const flexflow_tensor_t input,
  const char *name);

flexflow_tensor_t
flexflow_model_add_identity(
  flexflow_model_t handle,
  const flexflow_tensor_t input,
  const char *name);

flexflow_tensor_t
flexflow_model_add_sigmoid(
  flexflow_model_t handle,
  const flexflow_tensor_t input,
  const char *name);

flexflow_tensor_t
flexflow_model_add_tanh(
  flexflow_model_t handle,
  const flexflow_tensor_t input,
  const char *name);

flexflow_tensor_t
flexflow_model_add_elu(
  flexflow_model_t handle,
  const flexflow_tensor_t input,
  bool inplace,
  const char *name);

flexflow_tensor_t
flexflow_model_add_dropout(
  flexflow_model_t handle,
  const flexflow_tensor_t input,
  float rate,
  unsigned long long seed, 
  const char *name);
  
flexflow_tensor_t
flexflow_model_add_multihead_attention(
  flexflow_model_t handle,
  const flexflow_tensor_t query,
  const flexflow_tensor_t key,
  const flexflow_tensor_t value,
  int embed_dim,
  int num_heads,
  int kdim,
  int vdim,
  float dropout,
  bool bias,
  bool add_bias_kv,
  bool add_zero_attn,
  flexflow_initializer_t kernel_initializer, 
  const char *name);

void
flexflow_model_set_sgd_optimizer(
  flexflow_model_t handle,
  flexflow_sgd_optimizer_t optimizer);

void
flexflow_model_set_adam_optimizer(
  flexflow_model_t handle,
  flexflow_adam_optimizer_t optimizer);

void
flexflow_model_print_layers(
  flexflow_model_t handle,
  int id);

flexflow_op_t
flexflow_model_get_layer_by_id(
  flexflow_model_t handle,
  int layer_id);
  
flexflow_op_t
flexflow_model_get_last_layer(
  flexflow_model_t handle);

flexflow_tensor_t
flexflow_model_get_parameter_by_id(
  flexflow_model_t handle,
  int layer_id);

flexflow_perf_metrics_t
flexflow_model_get_perf_metrics(
  flexflow_model_t handle);

// -----------------------------------------------------------------------
// Tensor
// -----------------------------------------------------------------------

flexflow_tensor_t
flexflow_tensor_create(
  flexflow_model_t model,
  int num_dims,
  const int* dims,
  enum DataType data_type,
  bool create_grad /* true */);

void
flexflow_tensor_map(
  flexflow_model_t model,
  flexflow_tensor_t tensor,
  flexflow_op_t op);

flexflow_tensor_t
flexflow_constant_create(
  flexflow_model_t model,
  int num_dims,
  const int* dims,
  float value,
  enum DataType data_type);

void
flexflow_tensor_destroy(
  flexflow_tensor_t handle);

void
flexflow_tensor_inline_map(
  flexflow_tensor_t handle,
  flexflow_model_t model,
  flexflow_config_t config);

void
flexflow_tensor_inline_unmap(
  flexflow_tensor_t handle,
  flexflow_model_t model,
  flexflow_config_t config);

float*
flexflow_tensor_get_raw_ptr_float(
  flexflow_tensor_t handle,
  flexflow_model_t model,
  flexflow_config_t config);

int32_t*
flexflow_tensor_get_raw_ptr_int32(
  flexflow_tensor_t handle,
  flexflow_model_t model,
  flexflow_config_t config);

int
flexflow_tensor_get_num_dims(
  flexflow_tensor_t handle);

int
flexflow_tensor_get_dim(
  flexflow_tensor_t handle,
  int legion_axis);

int*
flexflow_tensor_get_dims(
  flexflow_tensor_t handle);

int
flexflow_tensor_get_data_type(
  flexflow_tensor_t handle);

flexflow_op_t
flexflow_tensor_get_owner_op(
  flexflow_tensor_t handle);

void
flexflow_tensor_attach_raw_ptr(
  flexflow_tensor_t handle,
  flexflow_model_t model,
  flexflow_config_t config,
  void *raw_ptr,
  bool column_major);

void
flexflow_tensor_detach_raw_ptr(
  flexflow_tensor_t handle,
  flexflow_model_t model,
  flexflow_config_t config);

bool
flexflow_tensor_is_mapped(
  flexflow_tensor_t handle);

bool
flexflow_tensor_set_tensor_float(
  flexflow_tensor_t handle,
  flexflow_model_t model,
  int num_dim,
  int *dims,
  const float *data);

bool
flexflow_tensor_get_tensor_float(
  flexflow_tensor_t handle,
  flexflow_model_t model,
<<<<<<< HEAD
  float *data);
  
=======
  float *data,
  enum ParameterSyncType comm_type,
  bool get_gradients);

>>>>>>> e81ca08f
bool
flexflow_tensor_set_tensor_int(
  flexflow_tensor_t handle,
  flexflow_model_t model,
  int num_dim,
  int *dims,
  const int *data);

bool
flexflow_tensor_get_tensor_int(
  flexflow_tensor_t handle,
  flexflow_model_t model,
<<<<<<< HEAD
  int *data);
=======
  int *data,
  enum ParameterSyncType comm_type,
  bool get_gradients);
>>>>>>> e81ca08f

bool
flexflow_tensor_set_tensor_int64(
  flexflow_tensor_t handle,
  flexflow_model_t model,
  int num_dim,
  int *dims,
  const int64_t *data,
  enum ParameterSyncType comm_type);

bool
flexflow_tensor_get_tensor_int64(
  flexflow_tensor_t handle,
  flexflow_model_t model,
  int64_t *data,
  enum ParameterSyncType comm_type,
  bool get_gradients);

// -----------------------------------------------------------------------
// Parameter
// -----------------------------------------------------------------------
/*
bool
flexflow_parameter_set_weights_float(
  flexflow_tensor_t handle,
  flexflow_model_t model,
  int num_dim,
  int *dims,
  const float *data);

bool
flexflow_parameter_get_weights_float(
  flexflow_parameter_t handle,
  flexflow_model_t model,
  float *data);
*/
// -----------------------------------------------------------------------
// SGDOptimizer
// -----------------------------------------------------------------------

flexflow_sgd_optimizer_t
flexflow_sgd_optimizer_create(
  flexflow_model_t model,
  double lr, /* 0.01f */
  double momentum, /* 0.0f */
  bool nesterov, /* false */
  double weight_decay /* 0.0f */ );

void
flexflow_sgd_optimizer_destroy(
  flexflow_sgd_optimizer_t handle);

void
flexflow_sgd_optimizer_set_lr(
  flexflow_sgd_optimizer_t handle,
  double lr);

// -----------------------------------------------------------------------
// AdamOptimizer
// -----------------------------------------------------------------------

flexflow_adam_optimizer_t
flexflow_adam_optimizer_create(
  flexflow_model_t model,
  double alpha /*0.001f*/,
  double beta1 /*0.9f*/,
  double beta2 /*0.999f*/,
  double weight_decay /*0.0f*/,
  double epsilon /*1e-8*/);

void
flexflow_adam_optimizer_destroy(
  flexflow_adam_optimizer_t handle);

void
flexflow_adam_optimizer_set_lr(
  flexflow_adam_optimizer_t handle,
  double lr);

// -----------------------------------------------------------------------
// Initializer
// -----------------------------------------------------------------------
flexflow_initializer_t
flexflow_initializer_create_null();

// -----------------------------------------------------------------------
// GlorotUniform
// -----------------------------------------------------------------------

flexflow_glorot_uniform_initializer_t
flexflow_glorot_uniform_initializer_create(
  int seed);

void
flexflow_glorot_uniform_initializer_destroy(
  flexflow_glorot_uniform_initializer_t handle);

// -----------------------------------------------------------------------
// ZeroInitializer
// -----------------------------------------------------------------------

flexflow_zero_initializer_t
flexflow_zero_initializer_create(void);

void
flexflow_zero_initializer_destroy(
  flexflow_zero_initializer_t handle);

// -----------------------------------------------------------------------
// UniformInitializer
// -----------------------------------------------------------------------

flexflow_uniform_initializer_t
flexflow_uniform_initializer_create(
  int seed,
  float min,
  float max);

void
flexflow_uniform_initializer_destroy(
  flexflow_uniform_initializer_t handle);

// -----------------------------------------------------------------------
// NormInitializer
// -----------------------------------------------------------------------

flexflow_norm_initializer_t
flexflow_norm_initializer_create(
  int seed,
  float mean,
  float stddev);

void
flexflow_norm_initializer_destroy(
  flexflow_norm_initializer_t handle);

// -----------------------------------------------------------------------
// PerfMetrics
// -----------------------------------------------------------------------
void
flexflow_per_metrics_destroy(
  flexflow_perf_metrics_t handle);

float
flexflow_per_metrics_get_accuracy(
  flexflow_perf_metrics_t handle);

// -----------------------------------------------------------------------
// NetConfig
// -----------------------------------------------------------------------

flexflow_net_config_t
flexflow_net_config_create();

void
flexflow_net_config_destroy(
  flexflow_net_config_t handle);

const char*
flexflow_net_config_get_dataset_path(
  flexflow_net_config_t handle);

// -----------------------------------------------------------------------
// DLRMConfig
// -----------------------------------------------------------------------

flexflow_dlrm_config_t
flexflow_dlrm_config_create();

void
flexflow_dlrm_config_destroy(
  flexflow_dlrm_config_t handle);

const char*
flexflow_dlrm_config_get_dataset_path(
  flexflow_dlrm_config_t handle);

const char*
flexflow_dlrm_config_get_arch_interaction_op(
  flexflow_dlrm_config_t handle);

int
flexflow_dlrm_config_get_sparse_feature_size(
  flexflow_dlrm_config_t handle);

int
flexflow_dlrm_config_get_sigmoid_bot(
  flexflow_dlrm_config_t handle);

int
flexflow_dlrm_config_get_sigmoid_top(
  flexflow_dlrm_config_t handle);

int
flexflow_dlrm_config_get_embedding_bag_size(
  flexflow_dlrm_config_t handle);

float
flexflow_dlrm_config_get_loss_threshold(
  flexflow_dlrm_config_t handle);

int*
flexflow_dlrm_config_get_mlp_bot(
  flexflow_dlrm_config_t handle);

int*
flexflow_dlrm_config_get_mlp_top(
  flexflow_dlrm_config_t handle);

int*
flexflow_dlrm_config_get_embedding_size(
  flexflow_dlrm_config_t handle);

// -----------------------------------------------------------------------
// DataLoader
// -----------------------------------------------------------------------

flexflow_dataloader_4d_t
flexflow_dataloader_4d_create(
  flexflow_model_t ffmodel,
  flexflow_net_config_t netconfig,
  flexflow_tensor_t input,
  flexflow_tensor_t label);

flexflow_dataloader_4d_t
flexflow_dataloader_4d_create_v2(
  flexflow_model_t ffmodel,
  flexflow_tensor_t input,
  flexflow_tensor_t label,
  flexflow_tensor_t full_input,
  flexflow_tensor_t full_label,
  int num_samples);

void
flexflow_dataloader_4d_destroy(
  flexflow_dataloader_4d_t handle);

void
flexflow_dataloader_4d_set_num_samples(
  flexflow_dataloader_4d_t handle,
  int samples);

int
flexflow_dataloader_4d_get_num_samples(
  flexflow_dataloader_4d_t handle);

void
flexflow_dataloader_4d_reset(
  flexflow_dataloader_4d_t handle);

void
flowflow_dataloader_4d_next_batch(
  flexflow_dataloader_4d_t handle,
  flexflow_model_t ffmodel);

flexflow_dataloader_2d_t
flexflow_dataloader_2d_create_v2(
  flexflow_model_t ffmodel,
  flexflow_tensor_t input,
  flexflow_tensor_t label,
  flexflow_tensor_t full_input,
  flexflow_tensor_t full_label,
  int num_samples);

void
flexflow_dataloader_2d_destroy(
  flexflow_dataloader_2d_t handle);

void
flexflow_dataloader_2d_set_num_samples(
  flexflow_dataloader_2d_t handle,
  int samples);

int
flexflow_dataloader_2d_get_num_samples(
  flexflow_dataloader_2d_t handle);

void
flexflow_dataloader_2d_reset(
  flexflow_dataloader_2d_t handle);

void
flowflow_dataloader_2d_next_batch(
  flexflow_dataloader_2d_t handle,
  flexflow_model_t ffmodel);

// -----------------------------------------------------------------------
// Single Dataloader
// -----------------------------------------------------------------------

flexflow_single_dataloader_t
flexflow_single_dataloader_create(
  flexflow_model_t ffmodel,
  flexflow_tensor_t input,
  flexflow_tensor_t full_input,
  int num_samples,
  enum DataType data_type);
  
flexflow_single_dataloader_t
flexflow_single_dataloader_create2(
  flexflow_model_t ffmodel,
  flexflow_tensor_t input,
  void *full_input_ptr,
  int num_samples,
  enum DataType data_type);

void
flexflow_single_dataloader_destroy(
  flexflow_single_dataloader_t handle);

void
flexflow_single_dataloader_set_num_samples(
  flexflow_single_dataloader_t handle,
  int samples);

int
flexflow_single_dataloader_get_num_samples(
  flexflow_single_dataloader_t handle);

void
flexflow_single_dataloader_reset(
  flexflow_single_dataloader_t handle);

void
flowflow_single_dataloader_next_batch(
  flexflow_single_dataloader_t handle,
  flexflow_model_t ffmodel);

// -----------------------------------------------------------------------
// Timer
// -----------------------------------------------------------------------

double
flexflow_get_current_time(
  flexflow_config_t config);

// -----------------------------------------------------------------------
// Trace
// -----------------------------------------------------------------------

void
flexflow_begin_trace(
  flexflow_config_t config,
  int trace_id);

void
flexflow_end_trace(
  flexflow_config_t config,
  int trace_id);

// -----------------------------------------------------------------------
// Op
// -----------------------------------------------------------------------

int
flexflow_op_get_num_parameters(
  flexflow_op_t handle);

flexflow_tensor_t
flexflow_op_get_parameter_by_id(
  flexflow_op_t handle,
  int id);

int
flexflow_op_get_num_inputs(
  flexflow_op_t handle);

flexflow_tensor_t
flexflow_op_get_input_by_id(
  flexflow_op_t handle,
  int id);

int
flexflow_op_get_num_outputs(
  flexflow_op_t handle);

flexflow_tensor_t
flexflow_op_get_output_by_id(
  flexflow_op_t handle,
  int id);

void
flexflow_op_init(
  flexflow_op_t handle,
  flexflow_model_t model);

void
flexflow_op_forward(
  flexflow_op_t handle,
  flexflow_model_t model);

void
register_c_custom_tasks();

#ifdef __cplusplus
}
#endif

#endif // __FLEXFLOW_C_H__<|MERGE_RESOLUTION|>--- conflicted
+++ resolved
@@ -568,15 +568,9 @@
 flexflow_tensor_get_tensor_float(
   flexflow_tensor_t handle,
   flexflow_model_t model,
-<<<<<<< HEAD
-  float *data);
-  
-=======
   float *data,
-  enum ParameterSyncType comm_type,
   bool get_gradients);
 
->>>>>>> e81ca08f
 bool
 flexflow_tensor_set_tensor_int(
   flexflow_tensor_t handle,
@@ -589,13 +583,8 @@
 flexflow_tensor_get_tensor_int(
   flexflow_tensor_t handle,
   flexflow_model_t model,
-<<<<<<< HEAD
-  int *data);
-=======
   int *data,
-  enum ParameterSyncType comm_type,
   bool get_gradients);
->>>>>>> e81ca08f
 
 bool
 flexflow_tensor_set_tensor_int64(
@@ -611,7 +600,6 @@
   flexflow_tensor_t handle,
   flexflow_model_t model,
   int64_t *data,
-  enum ParameterSyncType comm_type,
   bool get_gradients);
 
 // -----------------------------------------------------------------------
