#ifndef _FLEXFLOW_CONCAT_H
#define _FLEXFLOW_CONCAT_H

#include "flexflow/model.h"

namespace FlexFlow {

class ConcatMeta : public OpMeta {
public:
  ConcatMeta(FFHandler handle) : OpMeta(handle) {};
  int axis;
};

class Concat : public Op {
public:
  Concat(FFModel& model,
         int n,
         const ParallelTensor* inputs,
         int axis,
         const char* name);
<<<<<<< HEAD
  void init(const FFModel&) override;
  void forward(const FFModel&) override;
  void backward(const FFModel&) override;
  bool get_int_parameter(PMParameter, int*) const override;
  void print_layer(const FFModel& model) override {assert(0);}

=======
  void init(const FFModel&);
  void forward(const FFModel&);
  void backward(const FFModel&);
  bool get_int_parameter(PMParameter, int*) const;
  void print_layer(const FFModel& model) {assert(0);}
  static Op* create_operator_from_layer(
      FFModel& model,
      const Layer* layer,
      const std::vector<ParallelTensor>& inputs);
>>>>>>> 3fd604d4
  static OpMeta* init_task(const Legion::Task *task,
                           const std::vector<Legion::PhysicalRegion> &regions,
                           Legion::Context ctx, Legion::Runtime *runtime);
  void init_meta(ConcatMeta *meta) const;
  static void forward_task(const Legion::Task *task,
                           const std::vector<Legion::PhysicalRegion> &regions,
                           Legion::Context ctx, Legion::Runtime *runtime);
  static void backward_task(const Legion::Task *task,
                            const std::vector<Legion::PhysicalRegion> &regions,
                            Legion::Context ctx, Legion::Runtime *runtime);
#if defined (FF_USE_CUDA) || defined (FF_USE_HIP_CUDA)
  static void forward_kernel(float* output,
                             float const * const *inputs,
                             int num_inputs,
                             int axis,
                             const Legion::Domain& out_domain,
                             const Legion::Domain* in_domain,
                             cudaStream_t stream);
  static void backward_kernel(const float* output_grad,
                              float** input_grads,
                              int num_inputs,
                              int axis,
                              const Legion::Domain& out_grad_domain,
                              const Legion::Domain* in_grad_domain,
                              cudaStream_t stream);
#else
  static void forward_kernel(float* output,
                             float const * const *inputs,
                             int num_inputs,
                             int axis,
                             const Legion::Domain& out_domain,
                             const Legion::Domain* in_domain,
                             hipStream_t stream);
  static void backward_kernel(const float* output_grad,
                              float** input_grads,
                              int num_inputs,
                              int axis,
                              const Legion::Domain& out_grad_domain,
                              const Legion::Domain* in_grad_domain,
                              hipStream_t stream);
#endif
  bool measure_operator_cost(Simulator* sim,
                             const ParallelConfig& pc,
                             CostMetrics& cost_metrics) const override;

  size_t get_params_hash() const override;
public:
  int axis;
};

}; // namespace FlexFlow

#endif // _FLEXFLOW_CONCAT_H<|MERGE_RESOLUTION|>--- conflicted
+++ resolved
@@ -18,24 +18,15 @@
          const ParallelTensor* inputs,
          int axis,
          const char* name);
-<<<<<<< HEAD
   void init(const FFModel&) override;
   void forward(const FFModel&) override;
   void backward(const FFModel&) override;
   bool get_int_parameter(PMParameter, int*) const override;
   void print_layer(const FFModel& model) override {assert(0);}
-
-=======
-  void init(const FFModel&);
-  void forward(const FFModel&);
-  void backward(const FFModel&);
-  bool get_int_parameter(PMParameter, int*) const;
-  void print_layer(const FFModel& model) {assert(0);}
   static Op* create_operator_from_layer(
       FFModel& model,
       const Layer* layer,
       const std::vector<ParallelTensor>& inputs);
->>>>>>> 3fd604d4
   static OpMeta* init_task(const Legion::Task *task,
                            const std::vector<Legion::PhysicalRegion> &regions,
                            Legion::Context ctx, Legion::Runtime *runtime);
