--- conflicted
+++ resolved
@@ -80,20 +80,11 @@
 		${FF_HOME}/src/runtime/simulator.cu\
 		${FF_HOME}/src/runtime/cuda_helper.cu# .cu files
 
-<<<<<<< HEAD
-INC_FLAGS	+= -I${FF_HOME}/include/ -I${CUDNN}/include
-
-LD_FLAGS        += -lcudnn -lcublas -lcurand -lprotobuf -lnccl -L/usr/local/lib -L${CUDNN}/lib64 #-mavx2 -mfma -mf16c
-CC_FLAGS	?= -DMAX_TENSOR_DIM=$(MAX_DIM) 
-NVCC_FLAGS	?= -DMAX_TENSOR_DIM=$(MAX_DIM) 
-GASNET_FLAGS	?=
-=======
-INC_FLAGS	    += -I${FF_HOME}/include/ -I$(PROTOBUF_INC) -I$(CUDNN_HOME)/include -I$(CUDA_HOME)/include
-LD_FLAGS      += -lcudnn -lcublas -lcurand -lprotobuf -L$(PROTOBUF_LIB) -L$(CUDNN_HOME)/lib64 -L$(CUDA_HOME)/lib64 #-mavx2 -mfma -mf16c
-CC_FLAGS	    += -DMAX_TENSOR_DIM=$(MAX_DIM)
-NVCC_FLAGS	  += -DMAX_TENSOR_DIM=$(MAX_DIM)
+INC_FLAGS	+= -I${FF_HOME}/include/ -I$(PROTOBUF_INC) -I$(CUDNN_HOME)/include -I$(CUDA_HOME)/include
+LD_FLAGS	+= -lcudnn -lcublas -lcurand -lprotobuf -L$(PROTOBUF_LIB) -L$(CUDNN_HOME)/lib64 -L$(CUDA_HOME)/lib64 #-mavx2 -mfma -mf16c
+CC_FLAGS	+= -DMAX_TENSOR_DIM=$(MAX_DIM)
+NVCC_FLAGS	+= -DMAX_TENSOR_DIM=$(MAX_DIM)
 GASNET_FLAGS	+=
->>>>>>> 146e898d
 # For Point and Rect typedefs
 CC_FLAGS	    += -std=c++11 #-DMAX_RETURN_SIZE=16777216
 NVCC_FLAGS  	+= -std=c++11 #-DMAX_RETURN_SIZE=16777216
