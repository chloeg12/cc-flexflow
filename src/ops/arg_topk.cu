--- conflicted
+++ resolved
@@ -404,33 +404,22 @@
     assert(bc->num_active_requests() >= 0);
 
     // check
+    // allow last request different with others
     int beam_size = -1;
-<<<<<<< HEAD
-
-    // allow last request different with others
     int num_activate_requests = bc->num_active_requests();
     int last_request_idx =
         bc->requestsInfo[num_activate_requests - 1].batch_config_request_id;
     for (int i = 0; i < bc->max_requests_per_batch(); i++) {
-=======
-    for (int i = 1; i < bc->max_requests_per_batch(); i++) {
->>>>>>> 25097e08
       if (bc->request_completed[i]) {
         continue;
       } else if (beam_size == -1) {
         beam_size = bc->beamRequestsInfo[i].beam_size;
-<<<<<<< HEAD
 
       } else if (i != last_request_idx) {
         assert(beam_size == bc->beamRequestsInfo[i].beam_size);
       } else if (i == last_request_idx) {
-=======
-      } else {
-        assert(beam_size == bc->beamRequestsInfo[i].beam_size);
->>>>>>> 25097e08
-      }
-    }
-
+      }
+    }
     assert(num_shards >= (size_t)beam_size);
     num_shards = k;
     arg_topk_forward_kernel<<<num_blocks, num_shards, 0, stream>>>(
