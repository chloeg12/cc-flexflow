--- conflicted
+++ resolved
@@ -39,83 +39,6 @@
   std::strcpy(op_name, softmax->name);
 }
 
-<<<<<<< HEAD
-=======
-Softmax::Softmax(FFModel& model,
-                 const Tensor& _input,
-                 int _dim,
-                 const char* name)
-: Op(model, OP_SOFTMAX, name, _input),
-  dim(_input.numDim-1-_dim)
-{
-  // Currently assume we always perform softmax along the inner most dim
-  assert(dim == 0);
-  outputs[0].numDim = _input.numDim;
-  for (int i = 0; i < _input.numDim; i++) {
-    outputs[0].adim[i] = _input.adim[i];
-  }
-}
-
-
-void Softmax::create_weights(FFModel& model)
-{
-  // Do nothing since we don't ahve weights
-}
-
-void Softmax::create_output_and_partition(FFModel& model)
-{
-  int dim = outputs[0].numDim;
-  switch (dim) {
-#define DIMFUNC(DIM) \
-    case DIM: \
-    { \
-      create_output_and_partition_with_dim<DIM>(model); \
-      break; \
-    }
-    LEGION_FOREACH_N(DIMFUNC)
-#undef DIMFUNC
-    default:
-    {
-      // Unsupported dim
-      assert(false);
-    }
-  }
-}
-
-template<int NDIM>
-void Softmax::create_output_and_partition_with_dim(FFModel& model)
-{
-  // Retrive the task indexspace for the op
-  std::string pcname = name;
-  task_is = IndexSpaceT<NDIM>(model.get_or_create_task_is(NDIM, pcname));
-  Context ctx = model.config.lg_ctx;
-  Runtime* runtime = model.config.lg_hlr;
-  Rect<NDIM> part_rect = runtime->get_index_space_domain(ctx, task_is);
-  int num_par_c = part_rect.hi[0] - part_rect.lo[0] + 1;
-  //int num_par_n = part_rect.hi[1] - part_rect.lo[1] + 1;
-  // Current require data parallelism for Softmax
-  assert(num_par_c == 1);
-  {
-    int dims[NDIM];
-    for (int i = 0; i < NDIM; i++)
-      dims[i] = inputs[0].adim[NDIM-1-i];
-    outputs[0] = model.create_tensor<NDIM>(dims, DT_FLOAT, this);
-    outputs[0].owner_op = this;
-    outputs[0].owner_idx = 0;
-  }
-  // Compute partition bound for input
-  Rect<NDIM> input_rect = runtime->get_index_partition_color_space(
-      ctx, inputs[0].part.get_index_partition());
-  if (input_rect == part_rect) {
-    input_lps[0] = inputs[0].part;
-    input_grad_lps[0] = inputs[0].part_grad;
-  } else {
-    model.create_disjoint_partition<NDIM>(
-        inputs[0], (IndexSpaceT<NDIM>)task_is, input_lps[0], input_grad_lps[0]);
-  }
-}
-
->>>>>>> d7025ce1
 /*
   regions[0]: input
   regions[1]: output
@@ -155,68 +78,6 @@
   return m;
 }
 
-<<<<<<< HEAD
-=======
-__host__
-void Softmax::init(const FFModel& ff)
-{
-  ArgumentMap argmap;
-  Context ctx = ff.config.lg_ctx;
-  Runtime* runtime = ff.config.lg_hlr;
-  Domain domain = runtime->get_index_space_domain(ctx, task_is);
-  switch (domain.get_dim()) {
-#define DIMFUNC(DIM) \
-    case DIM: \
-    { \
-      Rect<DIM> rect = domain; \
-      ParallelConfig pc; \
-      std::string pcname = name; \
-      ff.config.find_parallel_config(DIM, pcname, pc); \
-      int idx = 0; \
-      for (PointInRectIterator<DIM> it(rect); it(); it++) { \
-        FFHandler handle = ff.handlers[pc.device_ids[idx++]]; \
-        argmap.set_point(*it, TaskArgument(&handle, sizeof(FFHandler))); \
-      } \
-      break; \
-    }
-    LEGION_FOREACH_N(DIMFUNC)
-#undef DIMFUNC
-    default:
-      assert(false);
-  }
-  IndexLauncher launcher(SOFTMAX_INIT_TASK_ID, task_is,
-                         TaskArgument(this, sizeof(Softmax)), argmap,
-                         Predicate::TRUE_PRED, false/*must*/, 0/*mapper_id*/,
-                         FFConfig::get_hash_id(std::string(name)));
-  launcher.add_region_requirement(
-      RegionRequirement(input_lps[0], 0/*projection id*/,
-                        READ_ONLY, EXCLUSIVE, inputs[0].region));
-  launcher.add_field(0, FID_DATA);
-  launcher.add_region_requirement(
-      RegionRequirement(outputs[0].part, 0/*projection id*/,
-                        WRITE_DISCARD, EXCLUSIVE, outputs[0].region));
-  launcher.add_field(1, FID_DATA);
-  FutureMap fm = runtime->execute_index_space(ctx, launcher);
-  fm.wait_all_results();
-  switch (domain.get_dim()) {
-#define DIMFUNC(DIM) \
-    case DIM: \
-    { \
-      Rect<DIM> rect = domain; \
-      int idx = 0; \
-      for (PointInRectIterator<DIM> it(rect); it(); it++) { \
-        meta[idx++] = fm.get_result<OpMeta*>(*it); \
-      } \
-      break; \
-    }
-    LEGION_FOREACH_N(DIMFUNC)
-#undef DIMFUNC
-    default:
-      assert(false);
-  }
-}
->>>>>>> d7025ce1
-
 /* static */
 void Softmax::forward_kernel(SoftmaxMeta const *m,
                              float const *input_ptr,
