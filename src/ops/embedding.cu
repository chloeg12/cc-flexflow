--- conflicted
+++ resolved
@@ -33,24 +33,6 @@
   return embed->outputs[0];
 }
 
-<<<<<<< HEAD
-Embedding* FFModel::embedding(int num_entries,
-                              int out_dim,
-                              AggrMode aggr,
-                              Initializer* kernel_initializer,
-                              const char* name)
-{
-  //assert(config.strategies.find(name) != config.strategies.end());
-  //ParallelConfig pc = config.strategies[name];
-  //IndexSpaceT<2> task_is = IndexSpaceT<2>(get_or_create_task_is(pc));
-  Embedding* embed = new Embedding(*this, num_entries,
-      out_dim, aggr, kernel_initializer, name);
-  layers.push_back(embed);
-  return embed;
-}
-
-=======
->>>>>>> b660260e
 Embedding::Embedding(FFModel& model,
                      const Tensor& _input,
                      //std::stirng name,
@@ -73,35 +55,6 @@
   numWeights = 1;
 }
 
-<<<<<<< HEAD
-Embedding::Embedding(FFModel& model,
-                     int _num_entries, int outDim,
-                     AggrMode _aggr,
-                     Initializer* kernel_initializer,
-                     const char* name)
-: Op(model, OP_EMBEDDING, name, 1),
-  num_entries(_num_entries), out_channels(outDim), aggr(_aggr), profiling(model.config.profiling)
-{
-}
-
-Tensor Embedding::init_inout(FFModel& model, const Tensor& _input)
-{
-  assert(_input.numDim == 2);
-  inputs[0] = _input;
-  create_output_and_partition(model);
-  return outputs[0];
-}
-
-/*
-void Embedding::add_to_model(FFModel& model)
-{
-  model.layers.push_back(this);
-  model.parameters.push_back(weights[0]);
-}
-*/
-
-=======
->>>>>>> b660260e
 void Embedding::create_weights(FFModel& model)
 {
   // Retrive the task indexspace for the op
