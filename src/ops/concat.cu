--- conflicted
+++ resolved
@@ -204,11 +204,7 @@
     cudaEventCreate(&t_end);
     cudaEventRecord(t_start, stream);
   }
-<<<<<<< HEAD
-  forward_kernel(output, inputs, cc->numInputs, cc->axis, out_domain, in_domain);
-=======
-  forward_kernel(output, inputs, cc->numInputs, axis, out_domain, in_domain, stream);
->>>>>>> a87ad5fa
+  forward_kernel(output, inputs, cc->numInputs, cc->axis, out_domain, in_domain, stream);
   if (cc->profiling) {
     cudaEventRecord(t_end, stream);
     checkCUDA(cudaEventSynchronize(t_end));
@@ -326,13 +322,8 @@
     cudaEventCreate(&t_end);
     cudaEventRecord(t_start, stream);
   }
-<<<<<<< HEAD
   backward_kernel(output_grad, input_grads, cc->numInputs, cc->axis,
-      out_grad_domain, in_grad_domains);
-=======
-  backward_kernel(output_grad, input_grads, cc->numInputs, axis,
       out_grad_domain, in_grad_domains, stream);
->>>>>>> a87ad5fa
   if (cc->profiling) {
     cudaEventRecord(t_end, stream);
     checkCUDA(cudaEventSynchronize(t_end));
