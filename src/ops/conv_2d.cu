--- conflicted
+++ resolved
@@ -29,10 +29,7 @@
                        Initializer* bias_initializer,
                        char const *name)
 {
-<<<<<<< HEAD
   assert(input->numDim == 4); /*NCHW*/
-=======
->>>>>>> 6b7b74fd
   if (kernel_initializer == NULL) {
     int seed = std::rand();
     kernel_initializer = new GlorotUniform(seed);
@@ -40,7 +37,6 @@
   if (bias_initializer == NULL && use_bias) {
     bias_initializer = new ZeroInitializer();
   }
-<<<<<<< HEAD
 #ifdef FF_USE_NCCL
   ParameterSyncType comm_type = ParameterSyncType::NCCL;
 #else
@@ -61,13 +57,6 @@
   }
   Conv2D *conv = new Conv2D(*this, input, kernel, bias,
       strideH, strideW, paddingH, paddingW, activation, name);
-=======
-
-  assert(input.numDim == 4); /*NCHW*/
-  Conv2D *conv = new Conv2D(*this, input, outChannels, kernelH, kernelW,
-      strideH, strideW, paddingH, paddingW, groups, activation,
-      use_bias, shared_op, kernel_initializer, bias_initializer, name);
->>>>>>> 6b7b74fd
   layers.push_back(conv);
   return conv->outputs[0];
 }
@@ -77,15 +66,9 @@
 locals[1] = bias
 */
 Conv2D::Conv2D(FFModel& model,
-<<<<<<< HEAD
                const Tensor _input,
                const Tensor _kernel,
                const Tensor _bias,
-=======
-               const Tensor& _input,
-               int out_dim,
-               int _kernel_h, int _kernel_w,
->>>>>>> 6b7b74fd
                int _stride_h, int _stride_w,
                int _padding_h, int _padding_w,
                int _groups,
@@ -95,7 +78,6 @@
                Initializer* _kernel_initializer,
                Initializer* _bias_initializer,
                const char* name)
-<<<<<<< HEAD
 : Op(model, OP_CONV2D, name, _input, _kernel, _bias),
   in_channels(_input->adim[2]), out_channels(_kernel->adim[3]),
   kernel_h(_kernel->adim[1]), kernel_w(_kernel->adim[0]),
@@ -113,18 +95,6 @@
     assert(numWeights == 2);
     use_bias = true;
   }
-=======
-: Op(model, OP_CONV2D, shared_op, name, _input),
-  in_channels(_input.adim[2]), out_channels(out_dim),
-  kernel_h(_kernel_h), kernel_w(_kernel_w),
-  stride_h(_stride_h), stride_w(_stride_w),
-  padding_h(_padding_h), padding_w(_padding_w),
-  groups(_groups), activation(_activation), use_bias(_use_bias),
-  kernel_initializer(_kernel_initializer),
-  bias_initializer(_bias_initializer)
-{
-  assert(_input.numDim == 4);
->>>>>>> 6b7b74fd
   // Set output shape
   int input_w = inputs[0]->adim[0];
   int input_h = inputs[0]->adim[1];
@@ -133,21 +103,10 @@
   int output_c = out_channels;
   int output_n = inputs[0]->adim[3];
   numOutputs = 1;
-<<<<<<< HEAD
   {
     const int dims[4] = {output_n, output_c, output_h, output_w};
     outputs[0] = model.create_tensor<4>(dims, DT_FLOAT, this);
   }
-=======
-  outputs[0].numDim = 4;
-  outputs[0].adim[0] = output_w;
-  outputs[0].adim[1] = output_h;
-  outputs[0].adim[2] = output_c;
-  outputs[0].adim[3] = output_n;
-  weights[0].numDim = 4;
-  weights[0].adim[0] = kernel_w;
-  weights[0].adim[1] = kernel_h;
->>>>>>> 6b7b74fd
   // Require input channels is divisible by groups
   assert(in_channels % groups == 0);
   weights[0].adim[2] = in_channels / groups;
