/* Copyright 2019 Stanford
 *
 * Licensed under the Apache License, Version 2.0 (the "License");
 * you may not use this file except in compliance with the License.
 * You may obtain a copy of the License at
 *
 *     http://www.apache.org/licenses/LICENSE-2.0
 *
 * Unless required by applicable law or agreed to in writing, software
 * distributed under the License is distributed on an "AS IS" BASIS,
 * WITHOUT WARRANTIES OR CONDITIONS OF ANY KIND, either express or implied.
 * See the License for the specific language governing permissions and
 * limitations under the License.
 */
#include "model.h"
#include "cuda_helper.h"
#include "mapper.h"
#include "test_utils.h"
#include "dirent.h"

using namespace std;

LegionRuntime::Logger::Category log_model("ff");

TensorBase::TensorBase(void)
{
  guid = 0;
  numDim = 0;
  for (int i = 0; i < MAX_TENSOR_DIM; i++) {
    adim[i] = 0;
    //pdim[i] = 0;
  }
  region = LogicalRegion::NO_REGION;
  region_grad = LogicalRegion::NO_REGION;
  part = LogicalPartition::NO_PART;
  part_grad = LogicalPartition::NO_PART;
  owner_op = NULL;
  owner_idx = 0;
  data_type = DataType::DT_NONE;
  sync_type = ParameterSyncType::NONE;
  initializer = NULL;
  create_gradients = false;

  //physical_region.impl = NULL;
}

/*
Tensor& Tensor::operator=(const Tensor& rhs)
{
  guid = rhs.guid;
  numDim = rhs.numDim;
  for (int i = 0; i < numDim; i++)
    adim[i] = rhs.adim[i];
  data_type = rhs.data_type;
  sync_type = rhs.sync_type;
  initializer = rhs.initializer;
  owner_op = rhs.owner_op;
  owner_idx = rhs.owner_idx;
  create_gradients = rhs.create_gradients;
  region = rhs.region;
  region_grad = rhs.region_grad;
  part = rhs.part;
  part_grad = rhs.part_grad;
  physical_region = rhs.physical_region;
  return *this;
}

bool Tensor::operator==(const Tensor &rhs) const
{
  // We use guid to examine tensor equivalence
  return guid == rhs.guid;
}
*/

void TensorBase::inline_map(FFConfig &config)
{
  printf("inline map tensor\n");
  Context ctx = config.lg_ctx;
  Runtime* runtime = config.lg_hlr;

  RegionRequirement region_req(region, READ_WRITE, EXCLUSIVE, region);
  region_req.add_field(FID_DATA);
  InlineLauncher inline_launcher(region_req);
  physical_region = runtime->map_region(ctx, inline_launcher);
  physical_region.wait_until_valid();
}

void TensorBase::inline_unmap(FFConfig &config)
{
  printf("inline unmap tensor\n");
  Context ctx = config.lg_ctx;
  Runtime* runtime = config.lg_hlr;
  assert(physical_region.is_valid() == true);
  runtime->unmap_region(ctx, physical_region);
}

template<typename T>
T* TensorBase::get_raw_ptr(FFConfig &config)
{
  Context ctx = config.lg_ctx;
  Runtime* runtime = config.lg_hlr;
  RegionRequirement region_req(region, READ_WRITE, EXCLUSIVE, region);
  region_req.add_field(FID_DATA);
  T *raw_ptr = NULL;
  if (numDim == 1) {
    TensorAccessorW<T, 1> acc(physical_region, region_req, FID_DATA, ctx, runtime, true);
    raw_ptr = (T*)acc.ptr;
  } else if (numDim == 2) {
    TensorAccessorW<T, 2> acc(physical_region, region_req, FID_DATA, ctx, runtime, true);
    raw_ptr = (T*)acc.ptr;
  } else if (numDim == 3) {
    TensorAccessorW<T, 3> acc(physical_region, region_req, FID_DATA, ctx, runtime, true);
    raw_ptr = (T*)acc.ptr;
  } else if (numDim == 4) {
    TensorAccessorW<T, 4> acc(physical_region, region_req, FID_DATA, ctx, runtime, true);
    raw_ptr = (T*)acc.ptr;
  } else {
    printf("wrong numDim %d", numDim);
    assert(0);
  }
  return raw_ptr;
}

void TensorBase::attach_raw_ptr(FFConfig &config, void *raw_ptr, bool column_major)
{
  Context ctx = config.lg_ctx;
  Runtime* runtime = config.lg_hlr;
  AttachLauncher launcher(EXTERNAL_INSTANCE, region, region);
  std::vector<FieldID> fields(1, FID_DATA);
  const Memory local_sysmem = Machine::MemoryQuery(Machine::get_machine())
       .has_affinity_to(runtime->get_executing_processor(ctx))
       .only_kind(Memory::SYSTEM_MEM)
       .first();
  launcher.attach_array_soa(raw_ptr, column_major,
                            fields, local_sysmem);
  physical_region = runtime->attach_external_resource(ctx, launcher);
}

void TensorBase::detach_raw_ptr(FFConfig &config)
{
  Context ctx = config.lg_ctx;
  Runtime* runtime = config.lg_hlr;
  runtime->detach_external_resource(ctx, physical_region);
}

bool TensorBase::get_input_sub_tensor(
    const ParallelConfig& pc,
    TensorBase& tensor,
    OperatorType type)
{
  //TODO: consider reduction dim for conv2d and linear
  switch (type) {
    case OP_FLAT:
      {
        assert (pc.nDims == 2 && "Invalid dimension for parallel config of OP_FLAT");
        int nonBatchDim = pc.dim[0];
        int batchDim = pc.dim[1];
        tensor.numDim = numDim;
        assert (nonBatchDim == 1 && "I'm not sure this is correct otherwise");
        if (adim[numDim - 1] % batchDim != 0) {
          printf("Could not get input subtensor because the dimension is not divisiable: %d %% %d != 0\n", adim[numDim - 1], batchDim);
        }
        for (int i = numDim - 2; i >= 0; i--) {
          tensor.adim[i] = adim[i];
        }
        tensor.adim[numDim-1] = adim[numDim-1] / batchDim;
        break;
      }
    case OP_RESHAPE:
      {
        for (int i = 0; i < pc.nDims - 1; i ++)
          assert(pc.dim[i] == 1 && "Assuming data parallel for RESHAPE");
        int batchDim = pc.dim[pc.nDims-1];
        if (adim[numDim - 1] % batchDim != 0) {
          printf("Could not get input subtensor because the dimension is not divisiable: %d %% %d != 0\n", adim[numDim - 1], batchDim);
        }
        tensor.numDim = numDim;
        for (int i = numDim-2; i >= 0; i--) {
          tensor.adim[i] = adim[i];
        }
        tensor.adim[numDim-1] = adim[numDim-1] / batchDim;
        break;
      }
    case OP_LINEAR:
    case OP_CONV2D:
      {
        if (pc.nDims != numDim) {
          printf("Could not get input subtensor because the number of dimensions do not match: %d != %d\n", pc.nDims, numDim);
          return false;
        }
        tensor.numDim = numDim;
        for (int i = 1; i < numDim; i++) {
          if (adim[i] % pc.dim[i] != 0) {
            printf("Could not get input subtensor because the given dimension is not divisible: %d %% %d != 0\n", adim[i], pc.dim[i]);
            return false;
          }
          tensor.adim[i] = adim[i] / pc.dim[i];
        }
        tensor.adim[0] = adim[0];
        tensor.data_type = data_type;
	break;
      }
    default:
      {
        if (pc.nDims != numDim) {
          printf("Could not get input subtensor because the number of dimensions do not match: %d != %d\n", pc.nDims, numDim);
          return false;
        }
        for (int i = 0; i < numDim; i++) {
          if (adim[i] % pc.dim[i] != 0) {
            printf("Could not get input subtensor because the given dimension is not divisible: %d %% %d != 0\n", adim[i], pc.dim[i]);
            return false;
          }
        }
        tensor.numDim = numDim;
        for (int i = 0; i < numDim; i++) {
          tensor.adim[i] = adim[i] / pc.dim[i];
        }
        tensor.data_type = data_type;
      }
      break;
  }
  return true;
}

bool TensorBase::get_output_sub_tensor(
    const ParallelConfig& pc,
    TensorBase& tensor,
    OperatorType type)
{
  if (pc.nDims != numDim) {
    printf("Could not get output subtensor because the number of dimensions do not match: %d != %d\n", pc.nDims, numDim);
    return false;
  }
  for (int i = 0; i < numDim; i++) {
    if (adim[i] % pc.dim[i] != 0) {
      printf("Could not get output subtensor because the given dimension is not divisible: %d %% %d != 0\n", adim[i], pc.dim[i]);
      return false;
    }
  }
  tensor.numDim = numDim;
  for (int i = 0; i < numDim; i++)
    tensor.adim[i] = adim[i] / pc.dim[i];
  tensor.data_type = data_type;
  return true;
}

size_t TensorBase::get_volume() const
{
  size_t volume = 1;
  for (int i = 0; i < numDim; i++)
    volume *= adim[i];
  return volume;
}

Domain TensorBase::get_domain() const
{
  Domain d;
  d.dim = this->numDim;
  for (int i = 0; i < this->numDim; i++) {
    d.rect_data[i] = 0;
    d.rect_data[i+d.dim] = this->adim[i] - 1;
  }
  return d;
}

Op::Op(FFModel& model,
       OperatorType _op_type,
       const char* _name,
       const Tensor _input1,
       const Tensor _input2,
       const Tensor _input3,
       const Tensor _input4)
: op_type(_op_type), numInputs(0), numWeights(0), numOutputs(1),
  profiling(model.config.profiling)
{
  for (int i = 0; i < MAX_NUM_INPUTS; i++)
    inputs[i] = NULL;
  std::vector<Tensor> tensors;
  tensors.push_back(_input1);
  tensors.push_back(_input2);
  tensors.push_back(_input3);
  tensors.push_back(_input4);
  std::string pcname;
  if (_name == NULL) {
    pcname = model.get_operator_type_name(op_type);
  } else {
    pcname = std::string(_name);
  }
  pcname = pcname + "_" + std::to_string(model.op_global_guid++);
  assert(pcname.length() < MAX_OPNAME);
  std::strcpy(name, pcname.c_str());
  for (size_t i = 0; i < tensors.size(); i++) {
    if (tensors[i] == NULL) continue;
    if (tensors[i]->sync_type == ParameterSyncType::NONE) {
      // Activation
      inputs[numInputs++] = tensors[i];
    } else {
      // Weight
      weights[numWeights++] = tensors[i];
    }
  }
  //for (int i = 0; i < numInputs; i++) {
  //  trainableInputs[i] = true;
  //  resetInputGrads[i] = true;
  //}
  for (int i = 0; i < MAX_NUM_OUTPUTS; i++) {
    outputs[i] = NULL;
  }
  for (int i = 0; i < MAX_NUM_WORKERS; i++)
    meta[i] = NULL;
}

Op::Op(FFModel& model,
       OperatorType _op_type,
       const char* _name,
       int n, const Tensor* _inputs)
: op_type(_op_type), numInputs(0), numWeights(0), numOutputs(1),
  profiling(model.config.profiling)
{
  std::string pcname;
  if (_name == NULL) {
    pcname = model.get_operator_type_name(op_type);
  } else {
    pcname = std::string(_name);
  }
  pcname = pcname + "_" + std::to_string(model.op_global_guid++);
  assert(pcname.length() < MAX_OPNAME);
  assert(n <= MAX_NUM_INPUTS);
  std::strcpy(name, pcname.c_str());
  for (int i = 0; i < n; i++) {
    if (_inputs[i]->sync_type == ParameterSyncType::NONE) {
      // Activation
      inputs[numInputs++] = _inputs[i];
    } else {
      // Weight
      weights[numWeights++] = _inputs[i];
    }
  }
  //for (int i = 0; i < numInputs; i++) {
  //  trainableInputs[i] = true;
  //  resetInputGrads[i] = true;
  //}
  for (int i = 0; i < MAX_NUM_OUTPUTS; i++) {
    outputs[i] = NULL;
  }
  for (int i = 0; i < MAX_NUM_WORKERS; i++)
    meta[i] = NULL;
}

Op::Op(FFModel& model,
       OperatorType _op_type,
       const char* _name,
       int _numInputs)
: op_type(_op_type), numInputs(_numInputs), numWeights(0), numOutputs(1),
  profiling(model.config.profiling)
{
  std::string pcname;
  if (_name == NULL) {
    pcname = model.get_operator_type_name(op_type);
  } else {
    pcname = std::string(_name);
  }
  pcname = pcname + "_" + std::to_string(model.op_global_guid++);
  assert(pcname.length() < MAX_OPNAME);
  std::strcpy(name, pcname.c_str());
  for (int i = 0; i < MAX_NUM_OUTPUTS; i++) {
    outputs[i] = NULL;
  }
  for (int i = 0; i < MAX_NUM_WORKERS; i++)
    meta[i] = NULL;
}

Tensor Op::get_parameter(int index)
{
  assert(index < numWeights);
  return weights[index];
}

void Op::zero_grad(const FFModel& ff)
{
  Runtime* runtime = ff.config.lg_hlr;
  Context ctx = ff.config.lg_ctx;
  ArgumentMap argmap;
  IndexLauncher launcher(ZERO_INIT_TASK_ID, task_is,
                         TaskArgument(NULL, 0), argmap,
                         Predicate::TRUE_PRED, false/*must*/, 0/*mapper_id*/,
                         FFConfig::get_hash_id(std::string(name)));
  for (int i = 0; i < numWeights; i++) {
    launcher.add_region_requirement(
        RegionRequirement(weights[i]->part_grad, 0/*projection id*/,
                          WRITE_ONLY, EXCLUSIVE, weights[i]->region_grad));
    launcher.add_field(i, FID_DATA);
  }
  for (int i = 0; i < numOutputs; i++) {
    launcher.add_region_requirement(
        RegionRequirement(outputs[i]->part_grad, 0/*projection id*/,
                          WRITE_ONLY, EXCLUSIVE, outputs[i]->region_grad));
    //LogicalRegion lr = outputs[i].region_grad;
    //printf("zero_grad:output[%d]: region(%d,%d,%d)\n", i, lr.get_index_space().get_id(), lr.get_field_space().get_id(), lr.get_tree_id());
    launcher.add_field(i + numWeights, FID_DATA);
  }
  runtime->execute_index_space(ctx, launcher);
}

ParallelConfig Op::get_data_parallel_config(const FFModel& ff) const
{
  int num_parts = ff.config.workersPerNode * ff.config.numNodes;
  ParallelConfig pc;
  pc.device_type = ParallelConfig::GPU;
  pc.nDims = outputs[0]->numDim;
  for (int i = 0; i < pc.nDims; i++)
    pc.dim[i] = i == pc.nDims - 1 ? num_parts : 1;
  for (int i = 0; i < num_parts; i++)
    pc.device_ids[i] = i;
  return pc;
}

void Op::create_input_partition(FFModel& model)
{
  int dim = outputs[0]->numDim;
  switch (dim) {
#define DIMFUNC(DIM) \
    case DIM: \
    { \
      create_input_partition_with_dim<DIM>(model); \
      break; \
    }
    LEGION_FOREACH_N(DIMFUNC)
#undef DIMFUNC
    default:
    {
      assert(false && "Unsupported dim");
    }
  }
}

template<int NDIM>
void Op::create_input_partition_with_dim(FFModel& model)
{
  std::string pcname = name;
  task_is = IndexSpaceT<NDIM>(model.get_or_create_task_is(NDIM, pcname));
  Context ctx = model.config.lg_ctx;
  Runtime* runtime = model.config.lg_hlr;
  Rect<NDIM> my_part_rect = runtime->get_index_space_domain(ctx, task_is);
  for (int i = 0; i < numInputs; i++) {
    Rect<NDIM> input_part_rect = runtime->get_index_partition_color_space(
        ctx, inputs[i]->part.get_index_partition());
    // sanity check
    // inputs and outputs should have the same ndim in the default case
    if (inputs[i]->owner_op != NULL) {
      std::string input_pcname = inputs[i]->owner_op->name;
      IndexSpaceT<NDIM> input_task_is;
      input_task_is = IndexSpaceT<NDIM>(model.get_or_create_task_is(
          NDIM, input_pcname));
      Rect<NDIM> input_part_rect2 = runtime->get_index_space_domain(
          ctx, input_task_is);
      assert(input_part_rect == input_part_rect2);
    }
    if (my_part_rect == input_part_rect) {
      input_lps[i] = inputs[i]->part;
      input_grad_lps[i] = inputs[i]->part_grad;
    } else {
      // Assert that this input must be activations 
      assert(inputs[i]->sync_type == ParameterSyncType::NONE);
      model.create_disjoint_partition(
          inputs[i], (IndexSpaceT<NDIM>)task_is,
          input_lps[i], input_grad_lps[i]);
    }
  }
}

ParallelConfig Op::get_random_parallel_config(const FFModel& ff) const
{
  std::vector<int> candidates;
  int batch_size = outputs[0]->adim[outputs[0]->numDim-1];
  for (int i = 1; i <= ff.config.workersPerNode; i++)
    if (ff.config.workersPerNode % i == 0) {
      if (batch_size % i != 0)
        continue;
      candidates.push_back(i);
    }
  for (int i = 1; i <= ff.config.numNodes; i++)
    if (ff.config.numNodes % i == 0) {
      if (batch_size % (i * ff.config.workersPerNode) != 0)
        continue;
      candidates.push_back(i * ff.config.workersPerNode);
    }
  assert(candidates.size() > 0);
  int idx = std::rand() % candidates.size();
  int num_parts = candidates[idx];
  ParallelConfig pc;
  pc.device_type = ParallelConfig::GPU;
  pc.nDims = outputs[0]->numDim;
  for (int i = 0; i < pc.nDims; i++)
    pc.dim[i] = i == pc.nDims - 1 ? num_parts : 1;
  int total_num_devices = ff.config.workersPerNode * ff.config.numNodes;
  int start_idx = std::rand() % (total_num_devices - num_parts + 1);
  for (int i = 0; i < num_parts; i++)
    pc.device_ids[i] = start_idx + i;
  return pc;
}

Domain Op::get_output_tensor_shape(const ParallelConfig& pc,
    int output_idx, int part_idx) const
{
  assert(output_idx < numOutputs);
  Domain d;
  d.dim = outputs[output_idx]->numDim;
  // Assume pc dim matches output dim
  assert(d.dim == pc.nDims);
  for (int i = 0; i < d.dim; i++) {
    // Assume an equal partitioning
    assert(outputs[output_idx]->adim[i] % pc.dim[i] == 0);
    int dim_size = outputs[output_idx]->adim[i] / pc.dim[i];
    d.rect_data[i] = (part_idx % pc.dim[i]) * dim_size;
    d.rect_data[i + d.dim] = d.rect_data[i] + dim_size - 1;
    part_idx = part_idx / pc.dim[i];
  }
  assert(part_idx == 0);
  return d;
}

Domain Op::get_input_tensor_shape(const ParallelConfig& pc,
    int input_idx, int part_idx) const
{
  assert(input_idx < numInputs);
  Domain d;
  d.dim = inputs[input_idx]->numDim;
  if (pc.nDims == d.dim) {
    for (int i = 0; i < d.dim; i++) {
      // Assume an equal partitioning
      assert(inputs[input_idx]->adim[i] % pc.dim[i] == 0);
      int dim_size = inputs[input_idx]->adim[i] / pc.dim[i];
      d.rect_data[i] = (part_idx % pc.dim[i]) * dim_size;
      d.rect_data[i + d.dim] = d.rect_data[i] + dim_size - 1;
      part_idx = part_idx / pc.dim[i];
    }
  } else {
    // Require data parallel when dims mismatch
    for (int i = 0; i < pc.nDims-1; i++)
      assert(pc.dim[i] == 1);
    for (int i = 0; i < d.dim-1; i++) {
      int dim_size = inputs[input_idx]->adim[i];
      d.rect_data[i] = 0;
      d.rect_data[i + d.dim] = d.rect_data[i] + dim_size - 1;
    }
    // Assume an equal partitioning
    assert(inputs[input_idx]->adim[d.dim-1] % pc.dim[pc.nDims-1] == 0);
    assert(part_idx < pc.dim[pc.nDims-1]);
    int dim_size = inputs[input_idx]->adim[d.dim-1] / pc.dim[pc.nDims-1];
    d.rect_data[d.dim - 1] = part_idx * dim_size;
    d.rect_data[2*d.dim - 1] = d.rect_data[d.dim-1] + dim_size - 1;
    part_idx = part_idx / pc.dim[pc.nDims-1];
  }
  assert(part_idx == 0);
  return d;
}

Domain Op::get_weight_tensor_shape(const ParallelConfig& pc,
    int weight_idx, int part_idx) const
{
  // Default data parallel weight replication
  assert(weight_idx < numWeights);
  Domain d;
  d.dim = weights[weight_idx]->numDim;
  for (int i = 0; i < d.dim; i++) {
    d.rect_data[i] = 0;
    d.rect_data[i+d.dim] = weights[weight_idx]->adim[i] - 1;
  }
  return d;
}

#ifdef FF_USE_NCCL
#ifdef DEADCODE
void Op::get_nccl_unique_id(const FFModel& ff)
{
  // Init NCCL id
  //int my_rank = -1, all_ranks = -1;
  //MPI_Comm_rank(MPI_COMM_WORLD, &my_rank);
  //MPI_Comm_size(MPI_COMM_WORLD, &all_ranks);
  //if (my_rank == 0) ncclGetUniqueId(&ncclId);
  Context ctx = ff.config.lg_ctx;
  Runtime* runtime = ff.config.lg_hlr;
  TaskLauncher launcher(NCCL_GETUNIQUEID_TASK_ID, TaskArgument(NULL, 0));
  Future future = runtime->execute_task(ctx, launcher);
  ncclId = future.get_result<ncclUniqueId>();
  //MPI_Bcast((void *)&ncclId, sizeof(ncclId), MPI_BYTE, 0, MPI_COMM_WORLD);
  //fprintf(stderr, "In Op(%p): MPImyrank(%d) MPIallranks(%d) ncclID(%p)\n",
  //    this, my_rank, all_ranks, ncclId);
}
#endif

ncclUniqueId Op::get_nccl_unique_id_task(const Task *task,
    const std::vector<PhysicalRegion> &regions,
    Context ctx, Runtime *runtime)
{
  ncclUniqueId ncclId;
  checkNCCL(ncclGetUniqueId(&ncclId));
  return ncclId;
}

ncclComm_t Op::init_nccl_comms_task(const Task* task,
    const std::vector<PhysicalRegion> &regions,
    Context ctx, Runtime* runtime)
{
  // Must be an index space launch
  assert(task->is_index_space);
  ncclUniqueId ncclId = *((const ncclUniqueId*) task->args);
  int allRanks = task->index_domain.get_volume();
  assert(task->index_domain.contains(task->index_point));
  int myRank = 0;
  for (Domain::DomainPointIterator it(task->index_domain); it; it++, myRank++) {
    if (it.p == task->index_point) break;
  }
  ncclComm_t ncclComm;
  checkNCCL(ncclCommInitRank(&ncclComm, allRanks, ncclId, myRank));
  return ncclComm;
  //fprintf(stderr, "ncclComm(%p) allRanks(%d) myRank(%d) ncclId(%p)\n",
  //    ncclComm, allRanks, myRank, ncclId);
}
#endif

OpMeta::OpMeta(FFHandler _handle)
: handle(_handle)
{}

FFModel::FFModel(FFConfig& _config)
: op_global_guid(1000), tensor_global_guid(20000), config(_config),
  optimizer(NULL), loss_op(NULL), metrics_op(NULL)
{
  Runtime *runtime = config.lg_hlr;
  Context ctx = config.lg_ctx;
  // Load strategy file
  int start_dim = 1, end_dim = 4;
#if MAX_TENSOR_DIM >= 5
  end_dim = 5;
#endif
  for (int i = start_dim; i <= end_dim; i++) {
    ParallelConfig pc;
    pc.device_type = ParallelConfig::GPU;
    pc.nDims = i;
    for (int j = 0; j < pc.nDims; j++)
      pc.dim[j] = 1;
    pc.dim[pc.nDims-1] = config.workersPerNode * config.numNodes;
    for (int j = 0; j < pc.dim[pc.nDims-1]; j++)
      pc.device_ids[j] = j;
    config.strategies[FFConfig::DataParallelism_GPU_1D+i-1] = pc;
  }
  for (int i = start_dim; i <= end_dim; i++) {
    ParallelConfig pc;
    pc.device_type = ParallelConfig::CPU;
    pc.nDims = i;
    for (int j = 0; j < pc.nDims; j++)
      pc.dim[j] = 1;
    pc.dim[pc.nDims-1] = config.cpusPerNode * config.numNodes;
    for (int j = 0; j < pc.dim[pc.nDims-1]; j++)
      pc.device_ids[j] = j;
    config.strategies[FFConfig::DataParallelism_CPU_1D+i-1] = pc;
  }

  // Create field space
  {
    FieldAllocator allocator =
      runtime->create_field_allocator(ctx, config.field_space);
    allocator.allocate_field(sizeof(float), FID_DATA);
  }
  // Build training dataset
  //if (config.datasetPath.length() == 0) {
  //  dataLoader = NULL;
  //} else {
  //  dataLoader = new DataLoader(config.datasetPath);
  //}

  ArgumentMap argmap;
  Rect<2> task_rect(Point<2>(0, 0),
                    Point<2>(0, config.workersPerNode * config.numNodes - 1));
  IndexSpaceT<2> task_is = runtime->create_index_space(ctx, task_rect);

  //int rank = 0;
  for (PointInRectIterator<2> it(task_rect); it(); it++) {
    FFInitInfo info;
    //info.myRank = rank++;
    //info.allRanks = config.workersPerNode * config.numNodes;
    info.workSpaceSize = config.workSpaceSize;
    info.allowTensorOpMathConversion = config.allow_tensor_op_math_conversion;
    argmap.set_point(*it, TaskArgument(&info, sizeof(FFInitInfo)));
  }

  // Init CUDA library on each worker
  IndexLauncher initLauncher(FF_INIT_TASK_ID, task_is,
                             TaskArgument(NULL, 0), argmap,
                             Predicate::TRUE_PRED, false/*must*/, 0/*mapper_id*/,
                             FFConfig::DataParallelism_GPU_2D);
  FutureMap fm = runtime->execute_index_space(ctx, initLauncher);
  fm.wait_all_results();
  int idx = 0;
  for (PointInRectIterator<2> it(task_rect); it(); it++) {
    handlers[idx++] = fm.get_result<FFHandler>(*it);
  }
}

/*
template<int NDIM>
Tensor FFModel::create_tensor(const int dims[],
                              DataType data_type,
                              Op* owner_op,
                              bool create_grad)
{
  ParallelConfig pc;
  assert(config.find_parallel_config(NDIM, pc_name, pc));
  IndexSpaceT<NDIM> task_is = IndexSpaceT<NDIM>(get_or_create_task_is(pc));
  return create_tensor<NDIM>(dims, task_is, data_type, create_grad);
}
*/

template<int NDIM>
Tensor FFModel::create_constant(const int dims[],
                                float value,
                                DataType data_type)
{
  // FIXME: currently create gradients for constants since the current auto grad algorithm
  // computes gradients for all operators
  Tensor tensor = create_tensor<NDIM>(dims, data_type, NULL/*owner_op*/, true/*create_grad*/);
  IndexSpaceT<NDIM> part_is = (IndexSpaceT<NDIM>) get_or_create_task_is(NDIM, "");
  ConstantInitializer* init =  new ConstantInitializer(value);
  Context ctx = config.lg_ctx;
  Runtime* runtime = config.lg_hlr;
  ArgumentMap argmap;
  IndexLauncher launcher(CONSTANT_INIT_TASK_ID, part_is,
      TaskArgument(init, sizeof(ConstantInitializer)), argmap,
      Predicate::TRUE_PRED, false, 0,
      FFConfig::get_hash_id(""));
  launcher.add_region_requirement(
      RegionRequirement(tensor->part, 0/*projection id*/,
                        WRITE_ONLY, EXCLUSIVE, tensor->region));
  launcher.add_field(0, FID_DATA);
  FutureMap fm = runtime->execute_index_space(ctx, launcher);
  fm.wait_all_results();
  return tensor;
}

Tensor FFModel::create_tensor(
    int numdim,
    const int dims[],
    DataType data_type,
    const Op* op,
    int idx,
    bool create_grad)
{
  switch (numdim) {
#define DIMFUNC(DIM) \
    case DIM: \
      return create_tensor<DIM>(dims, data_type, op, idx, create_grad);
    LEGION_FOREACH_N(DIMFUNC)
#undef DIMFUNC
    default:
      assert(false && "Unsupported dim!");
  }
}

template<int NDIM>
Tensor FFModel::create_tensor(
    const int dims[],
    DataType data_type,
    const Op* owner_op,
    int owner_idx,
    bool create_grad)
{
  Tensor tensor = new TensorBase();
  tensor->guid = tensor_global_guid ++;
  tensor->data_type = data_type;
  tensor->owner_op = owner_op;
  tensor->create_gradients = create_grad;
  tensor->numDim = NDIM;
  for (int i = 0; i < NDIM; i++) {
    tensor->adim[i] = dims[NDIM-1-i];
  }
  return tensor;
}

template<int NDIM>
Parameter FFModel::create_weight(
    const int dims[],
    DataType data_type,
    const Op* owner_op,
    bool create_grad,
    Initializer* initializer,
    ParameterSyncType sync_type)
{
  Parameter p = new TensorBase();
  p->guid = tensor_global_guid ++;
  p->data_type = data_type;
  p->owner_op = owner_op;
  p->create_gradients = create_grad;
  p->initializer = initializer;
  p->sync_type = sync_type;
  p->numDim = NDIM;
  for (int i = 0; i < NDIM; i++) {
    p->adim[i] = dims[NDIM-1-i];
  }
  return p;
}

void FFModel::map_tensor(Tensor tensor, const Op* op)
{
  switch (tensor->numDim) {
#define DIMFUNC(DIM) \
    case DIM: \
    { \
      map_tensor_with_dim<DIM>(tensor, op); \
      break; \
    }
    LEGION_FOREACH_N(DIMFUNC)
#undef DIMFUNC
    default:
    {
      // Unsupported dim
      assert(false);
    }
  }
}

// Map tensor using parallelization strategies described in paralell_op
template<int NDIM>
void FFModel::map_tensor_with_dim(Tensor tensor, const Op* parallel_op)
{
  // Step 0: check we are the owner or the owner is NULL
  // in which case set the owner to us
  if (tensor->owner_op == NULL) {
    tensor->owner_op = parallel_op;
    tensor->owner_idx = -1; // meaning tensor is not an output of op
  } else {
    assert(tensor->owner_op == parallel_op);
  }
  Context ctx = config.lg_ctx;
  Runtime* runtime = config.lg_hlr;

  // Step 1: create regions
  FieldSpace fs = runtime->create_field_space(ctx);
  FieldAllocator allocator= runtime->create_field_allocator(ctx, fs);
  switch (tensor->data_type)
  {
    case DT_FLOAT:
      allocator.allocate_field(sizeof(float), FID_DATA);
      break;
    case DT_DOUBLE:
      allocator.allocate_field(sizeof(double), FID_DATA);
      break;
    case DT_INT32:
      allocator.allocate_field(sizeof(int32_t), FID_DATA);
      break;
    case DT_INT64:
      allocator.allocate_field(sizeof(int64_t), FID_DATA);
      break;
    default:
      assert(false);
  }
  Point<NDIM> hi;
  for (int i = 0; i < NDIM; i++)
    hi[i] = tensor->adim[i] - 1;
  Rect<NDIM> rect(Point<NDIM>::ZEROES(), hi);
  IndexSpaceT<NDIM> is = runtime->create_index_space(ctx, rect);
  tensor->region = runtime->create_logical_region(ctx, is, fs);
  if (tensor->create_gradients && config.computationMode == COMP_MODE_TRAINING) {
    tensor->region_grad = runtime->create_logical_region(ctx, is, fs);
  }

  // Step 2: create partitions if parallel_op != NULL
  if (parallel_op != NULL) {
    std::string name = std::string(parallel_op->name);
    IndexSpaceT<NDIM> part_is = (IndexSpaceT<NDIM>) get_or_create_task_is(NDIM, name);
    Rect<NDIM> part_rect = runtime->get_index_space_domain(ctx, part_is);
    Transform<NDIM, NDIM> transform;
    Point<NDIM> ext_hi;
    for (int i = 0; i < NDIM; i++) {
      int nparts = part_rect.hi[i] - part_rect.lo[i] + 1;
      ext_hi[i] = (rect.hi[i] - rect.lo[i] + nparts) / nparts - 1;
    }
    Rect<NDIM> extent(Point<NDIM>::ZEROES(), ext_hi);
    for (int i = 0; i < NDIM; i++)
      for (int j = 0; j < NDIM; j++)
        if (i == j)
          transform[i][j] = extent.hi[i] - extent.lo[i] + 1;
        else
          transform[i][j] = 0;
    IndexPartition ip = runtime->create_partition_by_restriction(
        ctx, is, part_is, transform, extent);
    assert(runtime->is_index_partition_disjoint(ctx, ip));
    assert(runtime->is_index_partition_complete(ctx, ip));
    tensor->part = runtime->get_logical_partition(ctx, tensor->region, ip);
    if (tensor->create_gradients && config.computationMode == COMP_MODE_TRAINING) {
      tensor->part_grad = runtime->get_logical_partition(ctx, tensor->region_grad, ip);
    }
  }
}

void FFModel::map_weight(Tensor weight, const Op* op)
{
  switch (weight->numDim) {
#define DIMFUNC(DIM) \
    case DIM: \
    { \
      map_weight_with_dim<DIM>(weight, op); \
      break; \
    }
    LEGION_FOREACH_N(DIMFUNC)
#undef DIMFUNC
    default:
    {
      // Unsupported dim
      assert(false);
    }
  }
}

template<int NDIM>
void FFModel::map_weight_with_dim(Tensor weight, const Op* parallel_op)
{
  // Step 0: check we are the owner or the owner is NULL
  // in which case set the owner to us
  if (weight->owner_op == NULL) {
    weight->owner_op = parallel_op;
    weight->owner_idx = -1; // meaning tensor is not an output of op
  } else {
    assert(weight->owner_op == parallel_op);
  }
  assert(parallel_op != NULL);
  int tdim = parallel_op->outputs[0]->numDim;
  switch (parallel_op->op_type) {
    case OP_LINEAR:
    case OP_EMBEDDING:
    case OP_MULTIHEAD_ATTENTION:
    {
      switch (tdim) {
#define DIMFUNC(TDIM) \
        case TDIM: \
        { \
          map_linear_weight<NDIM, TDIM>(weight, parallel_op); \
          break; \
        }
<<<<<<< HEAD
      LEGION_FOREACH_N(DIMFUNC)
=======
        LEGION_FOREACH_N(DIMFUNC)
>>>>>>> 7dca6c31
#undef DIMFUNC
        default:
        {
          assert(false);
        }
      }
      break;
    }
    case OP_CONV2D:
    case OP_BATCHNORM:
    {
      map_conv_weight<NDIM>(weight, parallel_op);
      break;
    }
    default:
    {
      fprintf(stderr, "FlexFlow currently does not support this weight"
          "type (%d). Report the error to the FlexFlow team.\n",
          parallel_op->op_type);
      assert(false && "Unsupported type for mapping weight");
    }
  }
}

template<int NDIM>
void FFModel::create_disjoint_partition(const Tensor tensor,
                                        const IndexSpaceT<NDIM>& part_is,
                                        LogicalPartition& part_fwd,
                                        LogicalPartition& part_bwd)
{
  Context ctx = config.lg_ctx;
  Runtime* runtime = config.lg_hlr;
  // Check that dimension sizes match
  {
    assert(tensor->numDim == NDIM);
    Domain domain = runtime->get_index_space_domain(ctx, part_is);
    assert(domain.get_dim() == NDIM);
  }
  Rect<NDIM> rect = runtime->get_index_space_domain(ctx, tensor->region.get_index_space());
  Rect<NDIM> part_rect = runtime->get_index_space_domain(ctx, part_is);
  Transform<NDIM, NDIM> transform;
  Point<NDIM> ext_hi;
  for (int i = 0; i < NDIM; i++) {
    int nparts = part_rect.hi[i] - part_rect.lo[i] + 1;
    ext_hi[i] = (rect.hi[i] - rect.lo[i] + nparts) / nparts - 1;
  }
  Rect<NDIM> extent(Point<NDIM>::ZEROES(), ext_hi);
  for (int i = 0; i < NDIM; i++)
    for (int j = 0; j < NDIM; j++)
      if (i == j)
        transform[i][j] = extent.hi[i] - extent.lo[i] + 1;
      else
        transform[i][j] = 0;
  IndexPartition ip = runtime->create_partition_by_restriction(
      ctx, tensor->region.get_index_space(), part_is, transform, extent);
  assert(runtime->is_index_partition_disjoint(ctx, ip));
  assert(runtime->is_index_partition_complete(ctx, ip));
  part_fwd = runtime->get_logical_partition(ctx, tensor->region, ip);
  if (tensor->region_grad != LogicalRegion::NO_REGION) {
    // Current assume forward and grad share the same index space
    assert(tensor->region.get_index_space() == tensor->region_grad.get_index_space());
    part_bwd = runtime->get_logical_partition(ctx, tensor->region_grad, ip);
  } else {
    part_bwd = LogicalPartition::NO_PART;
  }
}

template<int NDIM, int TDIM>
void FFModel::create_data_parallel_partition_with_diff_dims(const Tensor tensor,
                                                            const IndexSpaceT<TDIM>& part_is,
                                                            LogicalPartition& part_fwd,
                                                            LogicalPartition& part_bwd)
{
  assert(tensor->numDim == NDIM);
  if (config.computationMode == COMP_MODE_TRAINING) {
    // Current assume forward and grad share the same index space
    assert(tensor->region.get_index_space() == tensor->region_grad.get_index_space());
  }
  Context ctx = config.lg_ctx;
  Runtime* runtime = config.lg_hlr;
  Rect<NDIM> rect = runtime->get_index_space_domain(ctx, tensor->region.get_index_space());
  Rect<TDIM> part_rect = runtime->get_index_space_domain(ctx, part_is);
  // Assume it is data parallel
  for (int i = 0; i < TDIM - 1; i++)
    assert(part_rect.lo[i] == part_rect.hi[i]);
  Transform<NDIM, TDIM> transform;
  Point<NDIM> ext_hi;
  for (int i = 0; i < NDIM; i++) {
    int nparts = 1;
    if (i == NDIM - 1)
      nparts = part_rect.hi[TDIM-1] - part_rect.lo[TDIM-1] + 1;
    ext_hi[i] = (rect.hi[i] - rect.lo[i] + nparts) / nparts - 1;
  }
  Rect<NDIM> extent(Point<NDIM>::ZEROES(), ext_hi);
  for (int i = 0; i < NDIM; i++)
    for (int j = 0; j < TDIM; j++)
      transform[i][j] = 0;
  transform[NDIM-1][TDIM-1] = extent.hi[NDIM-1] - extent.lo[NDIM-1] + 1;
  IndexPartition ip = runtime->create_partition_by_restriction(
      ctx, tensor->region.get_index_space(), part_is, transform, extent);
  assert(runtime->is_index_partition_disjoint(ctx, ip));
  assert(runtime->is_index_partition_complete(ctx, ip));
  part_fwd = runtime->get_logical_partition(ctx, tensor->region, ip);
  if (config.computationMode == COMP_MODE_TRAINING) {
    part_bwd = runtime->get_logical_partition(ctx, tensor->region_grad, ip);
  } else {
    part_bwd = LogicalPartition::NO_PART;
  }
}

// This function assumes:
// 1. the outer most dim of weight is channel out
// 2. partition is 2D (sample, channel_out)

template<int NDIM, int TDIM>
void FFModel::map_linear_weight(
    Tensor weight,
    const Op* op)
{
  assert(op->op_type == OP_LINEAR);
  std::string pcname = op->name;
  IndexSpaceT<TDIM> part_is = (IndexSpaceT<TDIM>)get_or_create_task_is(TDIM, pcname);
  Context ctx = config.lg_ctx;
  Runtime* runtime = config.lg_hlr;
  Rect<TDIM> part_rect = runtime->get_index_space_domain(ctx, part_is);
  int num_parts[TDIM];
  for (int i = 0; i < TDIM; i++)
    num_parts[i] = part_rect.hi[i] - part_rect.lo[i] + 1;
  FieldSpace fs = runtime->create_field_space(ctx);
  FieldAllocator allocator= runtime->create_field_allocator(ctx, fs);
  switch (weight->data_type) {
    case DT_FLOAT:
      allocator.allocate_field(sizeof(float), FID_DATA);
      break;
    case DT_DOUBLE:
      allocator.allocate_field(sizeof(double), FID_DATA);
      break;
    case DT_INT32:
      allocator.allocate_field(sizeof(int), FID_DATA);
      break;
    default:
      assert(false);
  }
  int out_channels = weight->adim[weight->numDim-1];
  // Step 1: forward region and partition
  if (weight->sync_type == ParameterSyncType::PS) {
    Point<NDIM> hi;
    for (int i = 0; i < NDIM; i++)
      hi[i] = weight->adim[i]-1;
    Rect<NDIM> rect(Point<NDIM>::ZEROES(), hi);
    IndexSpaceT<NDIM> is = runtime->create_index_space(ctx, rect);
    weight->region = runtime->create_logical_region(ctx, is, fs);
    assert(out_channels % num_parts[0] == 0);
    hi[NDIM-1] = out_channels / num_parts[0] - 1;
    Rect<NDIM> extent(Point<NDIM>::ZEROES(), hi);
    Transform<NDIM, TDIM> transform;
    for (int i = 0; i < NDIM; i++)
      for (int j = 0; j < TDIM; j++)
        transform[i][j] = 0;
    transform[NDIM-1][0] = out_channels / num_parts[0];
    IndexPartition ip = runtime->create_partition_by_restriction(
        ctx, is, part_is, transform, extent);
    assert(runtime->is_index_partition_complete(ctx, ip));
    weight->part = runtime->get_logical_partition(
        ctx, weight->region, ip);
  } else if (weight->sync_type == ParameterSyncType::NCCL) {
    // FIXME: Currently only support the sample dimension for operators with NCCL
    //for (int i = 0; i < TDIM-1; i++)
    //  assert(num_parts[i] == 1);
    Point<NDIM> hi;
    for (int i = 0; i < NDIM; i++)
      hi[i] = weight->adim[i]-1;
    int num_batches = 1;
    for (int i = 1; i < TDIM; i++)
      num_batches *= num_parts[i];
    hi[NDIM-1] = num_batches * out_channels - 1;
    Rect<NDIM> rect(Point<NDIM>::ZEROES(), hi);
    IndexSpaceT<NDIM> is = runtime->create_index_space(ctx, rect);
    weight->region = runtime->create_logical_region(ctx, is, fs);
    hi[NDIM-1] = out_channels / num_parts[0] - 1;
    Rect<NDIM> extent(Point<NDIM>::ZEROES(), hi);
    Transform<NDIM, TDIM> transform;
    for (int i = 0; i < NDIM; i++)
      for (int j = 0; j < TDIM; j++)
        transform[i][j] = 0;
    transform[NDIM-1][0] = out_channels / num_parts[0];
    for (int i = 1; i < TDIM; i++)
      transform[NDIM-1][i] = transform[NDIM-1][i-1] * num_parts[i-1];
    IndexPartition ip = runtime->create_partition_by_restriction(
        ctx, is, part_is, transform, extent);
    assert(runtime->is_index_partition_complete(ctx, ip));
    assert(runtime->is_index_partition_disjoint(ctx, ip));
    weight->part = runtime->get_logical_partition(
        ctx, weight->region, ip);
  } else {
    assert(false);
  }
  // Step 2: initialize region
  if (weight->initializer == NULL) {
    assert(false); // add weight initializer should be set before
  } else {
    weight->initializer->init(this, weight);
  }
  // Step 3: backward region
  if (weight->create_gradients && config.computationMode == COMP_MODE_TRAINING) {
    Point<NDIM> hi;
    for (int i = 0; i < NDIM; i++)
      hi[i] = weight->adim[i]-1;
    int num_batches = 1;
    for (int i = 1; i < TDIM; i++)
      num_batches *= num_parts[i];
    hi[NDIM-1] = num_batches * out_channels -1;
    Rect<NDIM> rect(Point<NDIM>::ZEROES(), hi);
    IndexSpaceT<NDIM> is = runtime->create_index_space(ctx, rect);
    weight->region_grad = runtime->create_logical_region(ctx, is, fs);
    hi[NDIM-1] = out_channels / num_parts[0] - 1;
    Rect<NDIM> extent(Point<NDIM>::ZEROES(), hi);
    Transform<NDIM, TDIM> transform;
    for (int i = 0; i < NDIM; i++)
      for (int j = 0; j < TDIM; j++)
        transform[i][j] = 0;
    transform[NDIM-1][0] = out_channels / num_parts[0];
    for (int i = 1; i < TDIM; i++)
      transform[NDIM-1][i] = transform[NDIM-1][i-1] * num_parts[i-1];
    IndexPartition ip = runtime->create_partition_by_restriction(
        ctx, is, part_is, transform, extent);
    assert(runtime->is_index_partition_complete(ctx, ip));
    assert(runtime->is_index_partition_disjoint(ctx, ip));
    weight->part_grad = runtime->get_logical_partition(
        ctx, weight->region_grad, ip);
  }
}

template<int NDIM>
void FFModel::map_conv_weight(
    Tensor weight,
    const Op* parallel_op)
{
  Context ctx = config.lg_ctx;
  Runtime* runtime = config.lg_hlr;
  std::string pcname = parallel_op->name;
  IndexSpaceT<4> part_is = (IndexSpaceT<4>) get_or_create_task_is(4, pcname);
  Rect<4> part_rect = runtime->get_index_space_domain(ctx, part_is);
  int num_par_n = part_rect.hi[3] - part_rect.lo[3] + 1;
  int num_par_c = part_rect.hi[2] - part_rect.lo[2] + 1;
  int num_par_h = part_rect.hi[1] - part_rect.lo[1] + 1;
  int num_par_w = part_rect.hi[0] - part_rect.lo[0] + 1;
  // Currently assume we do not split over the channel dimension
  assert(num_par_c == 1);
  FieldSpace fs = runtime->create_field_space(ctx);
  FieldAllocator allocator= runtime->create_field_allocator(ctx, fs);
  switch (weight->data_type) {
    case DT_FLOAT:
      allocator.allocate_field(sizeof(float), FID_DATA);
      break;
    case DT_DOUBLE:
      allocator.allocate_field(sizeof(double), FID_DATA);
      break;
    case DT_INT32:
      allocator.allocate_field(sizeof(int), FID_DATA);
      break;
    default:
      assert(false);
  }
  // Step 1: forward region and partition
  int out_channels = weight->adim[weight->numDim-1];
  if (weight->sync_type == ParameterSyncType::PS) {
    Point<NDIM> hi;
    for (int i = 0; i < NDIM; i++)
      hi[i] = weight->adim[i]-1;
    Rect<NDIM> rect(Point<NDIM>::ZEROES(), hi);
    IndexSpaceT<NDIM> is = runtime->create_index_space(ctx, rect);
    weight->region = runtime->create_logical_region(ctx, is, fs);
    Transform<NDIM, 4> transform;
    for (int i = 0; i < NDIM; i++)
      for (int j = 0; j < 4; j++)
        transform[i][j] = 0;
    IndexPartition ip = runtime->create_partition_by_restriction(
        ctx, is, part_is, transform, rect);
    assert(runtime->is_index_partition_complete(ctx, ip));
    weight->part = runtime->get_logical_partition(
        ctx, weight->region, ip);
  } else if (weight->sync_type == ParameterSyncType::NCCL) {
    // Currently only support sample and attribute parallelism for NCCL communication
    assert(num_par_c == 1);
    Point<NDIM> hi;
    for (int i = 0; i < NDIM; i++)
      hi[i] = weight->adim[i]-1;
    hi[NDIM-1] = num_par_n * num_par_h * num_par_w * out_channels - 1;
    Rect<NDIM> rect(Point<NDIM>::ZEROES(), hi);
    IndexSpaceT<NDIM> is = runtime->create_index_space(ctx, rect);
    weight->region = runtime->create_logical_region(ctx, is, fs);
    hi[NDIM-1] = out_channels-1;
    Rect<NDIM> extent(Point<NDIM>::ZEROES(), hi);
    Transform<NDIM, 4> transform;
    for (int i = 0; i < NDIM; i++)
      for (int j = 0; j < 4; j++)
        transform[i][j] = 0;
    transform[NDIM-1][0] = out_channels;
    transform[NDIM-1][1] = out_channels * num_par_w;
    transform[NDIM-1][2] = out_channels * num_par_w * num_par_h;
    transform[NDIM-1][3] = out_channels * num_par_w * num_par_h * num_par_c;
    IndexPartition ip = runtime->create_partition_by_restriction(
        ctx, is, part_is, transform, extent);
    assert(runtime->is_index_partition_complete(ctx, ip));
    assert(runtime->is_index_partition_disjoint(ctx, ip));
    weight->part = runtime->get_logical_partition(
        ctx, weight->region, ip);
  } else {
    // Unsupported Parameter type
    assert(false);
  }
  // Step 2: initialize region
  if (weight->initializer == NULL) {
    assert(false); // add weight initializer should be set before
  } else {
    weight->initializer->init(this, weight);
  }
  // Step 3: backward regin and partition
  if (weight->create_gradients && config.computationMode == COMP_MODE_TRAINING) {
    Point<NDIM> hi;
    for (int i = 0; i < NDIM; i++)
      hi[i] = weight->adim[i]-1;
    hi[NDIM-1] = num_par_n * num_par_h * num_par_w * out_channels - 1;
    Rect<NDIM> rect(Point<NDIM>::ZEROES(), hi);
    IndexSpaceT<NDIM> is = runtime->create_index_space(ctx, rect);
    weight->region_grad = runtime->create_logical_region(ctx, is, fs);
    hi[NDIM-1] = out_channels-1;
    Rect<NDIM> extent(Point<NDIM>::ZEROES(), hi);
    Transform<NDIM, 4> transform;
    for (int i = 0; i < NDIM; i++)
      for (int j = 0; j < 4; j++)
        transform[i][j] = 0;
    transform[NDIM-1][0] = out_channels;
    transform[NDIM-1][1] = out_channels * num_par_w;
    transform[NDIM-1][2] = out_channels * num_par_w * num_par_h;
    transform[NDIM-1][3] = out_channels * num_par_w * num_par_h * num_par_c;
    IndexPartition ip = runtime->create_partition_by_restriction(
        ctx, is, part_is, transform, extent);
    assert(runtime->is_index_partition_complete(ctx, ip));
    assert(runtime->is_index_partition_disjoint(ctx, ip));
    weight->part_grad = runtime->get_logical_partition(
        ctx, weight->region_grad, ip);
  }
}

template<int NDIM, int TDIM>
Tensor FFModel::create_linear_replica(const int dims[],
                                      const IndexSpaceT<TDIM>& task_is,
                                      DataType data_type)
{
  // No need to create replica for INFERENCE
  assert(config.computationMode == COMP_MODE_TRAINING);
  Context ctx = config.lg_ctx;
  Runtime* runtime = config.lg_hlr;
  assert(NDIM >= 2);
  Rect<TDIM> part_rect = runtime->get_index_space_domain(ctx, task_is);
  int num_parts[TDIM];
  for (int i = 0; i < TDIM; i++)
    num_parts[i] = part_rect.hi[i] - part_rect.lo[i] + 1;
  Tensor replica = new TensorBase();
  replica->guid = tensor_global_guid ++;
  replica->numDim = NDIM;
  replica->data_type = data_type;
  for (int i = 0; i < NDIM; i++)
    replica->adim[i] = dims[NDIM-1-i];
  FieldSpace fs = runtime->create_field_space(ctx);
  FieldAllocator allocator= runtime->create_field_allocator(ctx, fs);
  switch (data_type) {
    case DT_FLOAT:
      allocator.allocate_field(sizeof(float), FID_DATA);
      break;
    case DT_DOUBLE:
      allocator.allocate_field(sizeof(double), FID_DATA);
      break;
    case DT_INT32:
      allocator.allocate_field(sizeof(int), FID_DATA);
      break;
    default:
      assert(false);
  }
  Point<NDIM> hi;
  for (int i = 0; i < NDIM; i++)
    hi[i] = dims[NDIM-1-i]-1;
  Rect<NDIM> rect(Point<NDIM>::ZEROES(), hi);
  IndexSpaceT<NDIM> is = runtime->create_index_space(ctx, rect);
  replica->region_grad = runtime->create_logical_region(ctx, is, fs);
  assert(dims[0] == num_parts[0]);
  //assert(dims[1] % num_parts[1] == 0);
  hi[NDIM-1] = dims[0] / num_parts[0] - 1; // replication dim
  hi[NDIM-2] = dims[1] / num_parts[TDIM-1] - 1; // sample dim
  Rect<NDIM> extent(Point<NDIM>::ZEROES(), hi);
  Transform<NDIM, TDIM> transform;
  for (int i = 0; i < NDIM; i++)
    for (int j = 0; j < TDIM; j++)
      transform[i][j] = 0;
  transform[NDIM-1][0] = hi[NDIM-1] + 1;
  transform[NDIM-2][TDIM-1] = hi[NDIM-2] + 1;
  //transform[NDIM-2][1] = dims[1] / num_parts[1];
  IndexPartition ip = runtime->create_partition_by_restriction(
      ctx, is, task_is, transform, extent);
  assert(runtime->is_index_partition_disjoint(ctx, ip));
  assert(runtime->is_index_partition_complete(ctx, ip));
  replica->part_grad = runtime->get_logical_partition(
    ctx, replica->region_grad, ip);
  return replica;
}

IndexSpace FFModel::get_task_is(ParallelConfig pc) const
{
  std::map<ParallelConfig, IndexSpace, ParaConfigCompare>::const_iterator iter;
  iter = taskIs.find(pc);
  assert(iter != taskIs.end());
  return iter->second;
}

IndexSpace FFModel::get_or_create_task_is(ParallelConfig pc)
{
  if (taskIs.find(pc) != taskIs.end())
    return taskIs[pc];
  IndexSpace task_is;
  Context ctx = config.lg_ctx;
  Runtime* runtime = config.lg_hlr;
  switch (pc.nDims) {
#define DIMFUNC(DIM) \
    case DIM: \
    { \
      Rect<DIM> task_rect; \
      for (int i = 0; i < DIM; i++) { \
        task_rect.lo[i] = 0; \
        task_rect.hi[i] = pc.dim[i]-1; \
      } \
      task_is = runtime->create_index_space(ctx, task_rect); \
      break; \
    }
    LEGION_FOREACH_N(DIMFUNC)
#undef DIMFUNC
    default:
      assert(false);
  }
  printf("ndim(%d) dims[%d %d %d %d]\n",
      pc.nDims, pc.dim[0], pc.dim[1], pc.dim[2], pc.dim[3]);
  taskIs[pc] = task_is;
  return task_is;
}

IndexSpace FFModel::get_or_create_task_is(const Domain& domain)
{
  ParallelConfig pc;
  pc.nDims = domain.get_dim();
  for (int i = 0; i < pc.nDims; i++) {
    pc.dim[i] = domain.hi()[i] - domain.lo()[i] + 1;
  }
  return get_or_create_task_is(pc);
}

IndexSpace FFModel::get_or_create_task_is(int ndims, const std::string& pcname)
{
  ParallelConfig pc;
  assert(config.find_parallel_config(ndims, pcname, pc));
  return get_or_create_task_is(pc);
}

IndexSpace FFModel::get_task_is(int ndims, const std::string& pcname) const
{
  ParallelConfig pc;
  assert(config.find_parallel_config(ndims, pcname, pc));
  return get_task_is(pc);
}

IndexSpace FFModel::get_task_is(const Domain& domain) const
{
  ParallelConfig pc;
  pc.nDims = domain.get_dim();
  for (int i = 0; i < pc.nDims; i++)
    pc.dim[i] = domain.hi()[i] - domain.lo()[i] + 1;
  std::map<ParallelConfig, IndexSpace, ParaConfigCompare>::const_iterator it;
  it = taskIs.find(pc);
  assert(it != taskIs.end());
  return it->second;
}

void FFModel::reset_metrics()
{
  Context ctx = config.lg_ctx;
  Runtime* runtime = config.lg_hlr;
  TaskLauncher launcher(UPDATE_METRICS_TASK_ID, TaskArgument(metrics_op, sizeof(Metrics)));
  current_metrics = runtime->execute_task(ctx, launcher);
}

void FFModel::init_layers()
{
  for (size_t i = 0; i < layers.size(); i++)
    layers[i]->init(*this);
}

void FFModel::forward()
{
  for (size_t i = 0; i < layers.size(); i++)
    layers[i]->forward(*this);
}

void FFModel::compute_metrics()
{
  Op* final_layer = layers[layers.size()-1];
  assert(final_layer->numOutputs == 1);
  metrics_op->compute(this, final_layer->outputs[0], label_tensor_with_final_part);
}

void FFModel::backward()
{
  assert(config.computationMode == COMP_MODE_TRAINING);
  // Compute metrics
  Op* final_layer = layers[layers.size()-1];
  assert(final_layer->numOutputs == 1);
  metrics_op->compute(this, final_layer->outputs[0], label_tensor_with_final_part);
  // Compute the gradients of the final layer wrt loss
  loss_op->backward(this, final_layer->outputs[0], label_tensor_with_final_part);
  // Perform backpropagation
  // std::set<LogicalRegion> resetedInputGrads;
  for (int l = layers.size() - 1; l >= 0; l--) {
#ifdef ENABLE_RESNET_INPUT_GRADIENT_OPTIMIZATION
    for (int i = 0; i < layers[l]->numInputs; i++)
      if (resetedInputGrads.find(layers[l]->inputs[i].region) == resetedInputGrads.end()) {
        resetedInputGrads.insert(layers[l]->inputs[i].region);
      } else {
        // This input's gradients has been reseted by other layers
        // So we should not do it again
        layers[l]->resetInputGrads[i] = false;
      }
#endif
    layers[l]->backward(*this);
  }
}

void FFModel::update()
{
  optimizer->next();
  for (size_t i = 0; i < parameters.size(); i++) {
    optimizer->update(parameters[i]);
  }
}

void FFModel::compile(Optimizer* _optimizer,
                      LossType loss_type,
                      const std::vector<MetricsType>& metrics,
		      CompMode comp_mode)
{
  optimizer = _optimizer;
  compile(loss_type, metrics, comp_mode);
}

bool FFModel::apply_fusion(const std::vector<Op*>& layers,
                           std::vector<Op*>& new_layers)
{
  //Context ctx = config.lg_ctx;
  Runtime* runtime = config.lg_hlr;
  for (size_t l = 1; l < layers.size() - 1; l++) {
    size_t start = 0;
    {
      Op* opl = layers[l];
      for (int idx = 0; idx < opl->numInputs; idx++) {
        bool found = false;
        for (size_t i = 0; i < l; i++)
          if (opl->inputs[idx]->owner_op == layers[i]) {
            assert(!found);
            found = true;
            if (i > start) start = i;
          }
        assert(found || (opl->inputs[idx]->owner_op == NULL));
      }
    }
    for (size_t i = start; i < l; i++) {
      Domain d1 = runtime->get_index_space_domain(layers[l]->task_is);
      Domain d2 = runtime->get_index_space_domain(layers[i]->task_is);
      ParallelConfig pc1, pc2;
      assert(config.find_parallel_config(d1.get_dim(), layers[l]->name, pc1));
      assert(config.find_parallel_config(d2.get_dim(), layers[i]->name, pc2));
      if (pc1 == pc2) {
        FusedOp* fused_op;
        //bool created = false;
        if (layers[i]->op_type == OP_FUSED)
          fused_op = (FusedOp*) layers[i];
        else {
          //created = true;
          fused_op = new FusedOp(*this, layers[i]);
        }
        if (fused_op->add_operator(*this, layers[l])) {
          // Construct new layers
          new_layers.clear();
          for (size_t j = 0; j < i; j++)
            new_layers.push_back(layers[j]);
          new_layers.push_back(fused_op);
          for (size_t j = i+1; j < layers.size(); j++) {
            if (j == l) continue; // l and i are fused
            Op* op = layers[j];
            // Update input tensors that belong to layer[l] or layer[i]
            for (int idx = 0; idx < op->numInputs; idx++) {
              if ((op->inputs[idx]->owner_op == layers[l])
              || (op->inputs[idx]->owner_op == layers[i]))
              {
                int found = -1;
                for (int k = 0; k < fused_op->numOutputs; k++)
                  if (fused_op->outputs[k]->region == op->inputs[idx]->region) {
                    assert(found == -1);
                    found = k;
                  }
                assert(found >= 0);
                op->inputs[idx] = fused_op->outputs[found];
              }
            }
            // Insert op
            new_layers.push_back(op);
          }
          // We are exact one layer fewer than the original
          assert(new_layers.size() + 1 == layers.size());
          return true;
        } else {
          //TODO: delete fused_op to avoid memory leakage
          //if (created)
            //delete fused_op;
          continue;
        }
      }
    }
  }
  return false;
}

void FFModel::compile(LossType loss_type,
                      const std::vector<MetricsType>& metrics,
                      CompMode comp_mode)
{
  Context ctx = config.lg_ctx;
  Runtime* runtime = config.lg_hlr;
  config.computationMode = comp_mode;
  if (config.import_strategy_file.length() > 0) {
    load_strategies_from_file(config.import_strategy_file, config.strategies);
  }
  if (config.search_budget > 0) {
    // Launch the search task
    FFModel* model = this;
    TaskLauncher launcher(STRATEGY_SEARCH_TASK_ID,
        TaskArgument(&model, sizeof(FFModel*)));
    Future future = runtime->execute_task(ctx, launcher);
    future.get_void_result();
  } else {
    // Do nothing
  }

  loss_op = new Loss(loss_type);
  metrics_op = new Metrics(loss_type, metrics);

  // Init performance metrics
  TaskLauncher launcher(UPDATE_METRICS_TASK_ID, TaskArgument(metrics_op, sizeof(Metrics)));
  current_metrics = runtime->execute_task(ctx, launcher);

  for (size_t l = 0; l < layers.size(); l++) {
    Op* op = layers[l];
    for (int i = 0; i < op->numInputs; i++) {
      if (op->inputs[i]->owner_op == NULL) {
        // Input tensor
        assert(op->inputs[i]->sync_type == ParameterSyncType::NONE);
        map_tensor(op->inputs[i], op);
      } else {
<<<<<<< HEAD
        // Refresh op's input tensor
        int tsIdx = op->inputs[i]->owner_idx;
        op->inputs[i] = op->inputs[i]->owner_op->outputs[tsIdx];
=======
        // No need to do anything else otherwise
>>>>>>> 7dca6c31
      }
    }
    for (int i = 0; i < op->numWeights; i++) {
      // Weight tensor
      assert(op->weights[i]->owner_op == NULL);
      map_weight(op->weights[i], op);
      parameters.push_back(op->weights[i]);
    }
    op->create_input_partition(*this);
    for (int i = 0; i < op->numOutputs; i++) {
      // Output tensor
      map_tensor(op->outputs[i], op);
    }
    // op->map_output_tensors(*this);
  }

  // Check correctness
  for (size_t l = 0; l < layers.size(); l++) {
    Op* op = layers[l];
    for (int i = 0; i < op->numOutputs; i++) {
      assert(op->outputs[i]->owner_op == op);
      assert(op->outputs[i]->owner_idx == i);
      assert(op->outputs[i]->guid != 0);
    }
  }

  // Perform fusion optimizations
  if (config.perform_fusion) {
    fprintf(stderr, "Applying fusion optimizations during compilation...\n");
    fprintf(stderr, "%zu layers before fusion...\n", layers.size());
    std::vector<Op*> new_layers;
    std::vector<Op*> old_layers = layers;
    while (apply_fusion(layers, new_layers)) {
      for (size_t i = 0; i < new_layers.size(); i++)
        for (int idx = 0; idx < new_layers[i]->numInputs; idx++)
          for (size_t j = i+1; j < new_layers.size(); j++)
            if (new_layers[i]->inputs[idx]->owner_op == new_layers[j])
              assert(false);
      layers = new_layers;
    }
    // Check integrity
    for (size_t l = 0; l < layers.size(); l++) {
      if (layers[l]->op_type == OP_FUSED) {
        FusedOp* fused = (FusedOp*) layers[l];
        int ioff = 0, woff = 0, ooff = 0;
        for (int op = 0; op < fused->numOperators; op++) {
          Op* old_op = fused->operators[op];
          for (int i = 0; i < fused->op_num_inputs[op]; i++) {
            int my_off = fused->op_input_idx[i+ioff];
            if (fused->op_input_source[i+ioff] == FusedOp::SOURCE_INPUT) {
              assert(fused->inputs[my_off]->region == old_op->inputs[i]->region);
            } else if (fused->op_input_source[i+ioff] == FusedOp::SOURCE_OUTPUT) {
              assert(fused->outputs[my_off]->region == old_op->inputs[i]->region);
            } else
              assert(false);
          }
          for (int i = 0; i < fused->op_num_weights[op]; i++) {
            int my_off = fused->op_weight_idx[i+woff];
            assert(fused->op_weight_source[i+woff] == FusedOp::SOURCE_WEIGHT);
            assert(fused->weights[my_off]->region == old_op->weights[i]->region);
          }
          for (int i = 0; i < fused->op_num_outputs[op]; i++) {
            int my_off = fused->op_output_idx[i+ooff];
            assert(fused->op_output_source[i+ooff] == FusedOp::SOURCE_OUTPUT);
            assert(fused->outputs[my_off]->region == old_op->outputs[i]->region);
          }
          ioff += fused->op_num_inputs[op];
          woff += fused->op_num_weights[op];
          ooff += fused->op_num_outputs[op];
        }
      } else {
        bool found = false;
        for (size_t i = 0; i < old_layers.size(); i++) {
          if (old_layers[i] == layers[l]) {
            assert(!found);
            found = true;
          }
        }
        assert(found);
      }
    }
    fprintf(stderr, "%zu layers after fusion...\n", layers.size());
  }
  Op* final_layer = layers[layers.size()-1];
  // FIXME: currently assume the final layer has exactly one output
  assert(final_layer->numOutputs == 1);

  for (size_t i = 0; i < layers.size(); i++) {
      Op* op = layers[i];
      printf("layer[%zu]: type(%d)\n", i, layers[i]->op_type);
      for (int j = 0; j < op->numInputs; j++) {
        LogicalRegion handle = op->inputs[j]->region;
        printf("inputs[%d] region(%d,%d,%d)\n", j, handle.get_index_space().get_id(),
                          handle.get_field_space().get_id(),
                          handle.get_tree_id());
      }
      for (int j = 0; j < op->numOutputs; j++) {
        LogicalRegion handle = op->outputs[j]->region;
        printf("outputs[%d] region(%d,%d,%d)\n", j, handle.get_index_space().get_id(),
                          handle.get_field_space().get_id(),
                          handle.get_tree_id());
      }
  }
  //assert(final_layer->outputs[0].numDim == 2);
  int dims[MAX_TENSOR_DIM], num_dims;
  num_dims = final_layer->outputs[0]->numDim;
  // Note that FlexFlow's runtim internally reverse the array ordering
  for (int i = 0; i < num_dims; i++)
    dims[i] = final_layer->outputs[0]->adim[num_dims-1-i];
  DataType label_type = DT_FLOAT;
  if (loss_type == LOSS_SPARSE_CATEGORICAL_CROSSENTROPY) {
    // assign dims[num_dims-1] = 1 for sparse categorical labels
    dims[num_dims-1] = 1;
    label_type = DT_INT32;
  }
  // create label tensor
  switch (num_dims) {
#define DIMFUNC(DIM) \
    case DIM: \
    { \
      label_tensor = create_tensor<DIM>(dims, label_type); \
      map_tensor(label_tensor, final_layer); \
      label_tensor_with_final_part = label_tensor; \
      break; \
    }
    LEGION_FOREACH_N(DIMFUNC)
#undef DIMFUNC
    default:
    {
      assert(false && "Unsupported dim");
    }
  }
  // init optimizer
  assert(optimizer != NULL);
  optimizer->init();
#ifdef FF_USE_NCCL
  if (config.computationMode == COMP_MODE_TRAINING) {
    // init all nccl communicators
    std::map<MappingTagID, ParallelConfig>::iterator iter;
    for (iter = config.strategies.begin(); iter != config.strategies.end(); iter++) {
      // only init nccl for GPU parallel configurations
      if (iter->second.device_type != ParallelConfig::GPU) continue;
      std::map<MappingTagID, ParallelConfig>::const_iterator it2;
      bool found = false;
      // Reuse nccl comms for same parallel config
      for (it2 = config.strategies.begin(); it2 != iter; it2++) {
        if (it2->second == iter->second) {
          found = true;
          for (int i = 0; i < it2->second.num_parts(); i++)
            iter->second.nccl_comms[i] = it2->second.nccl_comms[i];
        }
      }
      // Create new nccl comms
      if (!found) {
        TaskLauncher launcher(NCCL_GETUNIQUEID_TASK_ID, TaskArgument(NULL, 0));
        Future future = runtime->execute_task(ctx, launcher);
        ncclUniqueId ncclId = future.get_result<ncclUniqueId>();
        IndexSpace task_is = get_or_create_task_is(iter->second);
        ArgumentMap argmap;
        IndexLauncher index_launcher(NCCL_INIT_COMMS_TASK_ID, task_is,
            TaskArgument(&ncclId, sizeof(ncclUniqueId)), argmap,
            Predicate::TRUE_PRED, false/*must*/, 0/*mapper_id*/,
            iter->first/*MappingTagID*/);
        FutureMap fm = runtime->execute_index_space(ctx, index_launcher);
        fm.wait_all_results();
        int idx = 0;
        Domain task_domain = runtime->get_index_space_domain(ctx, task_is);
        for (Domain::DomainPointIterator it(task_domain); it; it++, idx++) {
          iter->second.nccl_comms[idx] = fm.get_result<ncclComm_t>(*it);
        }
      }
    }
  }
#endif
}

void FFModel::rewrite(const std::map<const Op*, ParallelConfig>& current,
                      std::map<const Op*, ParallelConfig>& next) const
{
  next = current;
  size_t opId = std::rand() % layers.size();
  //TODO: need to make sure opId is not an output layer of the model
  if (opId == layers.size() - 1)
    return;
  next[layers[opId]] = layers[opId]->get_random_parallel_config(*this);
}

void FFModel::optimize(Simulator* simulator,
                       std::map<const Op*, ParallelConfig>& best,
                       size_t budget, float alpha,
                       CompMode comp_mode) const
{
  // Start from data parallel
  std::map<const Op*, ParallelConfig> current, next;
  float best_runtime = simulator->simulate_runtime(this, best, comp_mode);
  current = best;
  float current_runtime = best_runtime;
  size_t reset_span = budget / 100, last_reset_iter = 0;
  if (reset_span == 0)
    reset_span = 1;
  if (reset_span > 1000)
    reset_span = 1000;
  for (size_t iter = 0; iter <= budget; iter++) {
    // Reset the current strategy to be the best strategy
    if (iter - last_reset_iter >= reset_span) {
      current = best;
      current_runtime = best_runtime;
      last_reset_iter = iter;
    }
    rewrite(current, next);
    float next_runtime = simulator->simulate_runtime(this, next, comp_mode);
    if (iter % 1000 == 0) {
      printf("iteration(%zu) current_strategy(%.4lf) best_strategy(%.4lf)\n", iter,
             current_runtime, best_runtime);
    }
    float rn = static_cast<float>(std::rand()) / static_cast<float>(RAND_MAX);
    //float ratio = (next_runtime - current_runtime) / current_runtime;
    float diff = (next_runtime - current_runtime);
    if (next_runtime < best_runtime) {
      best_runtime = next_runtime;
      best = next;
    }
    if (next_runtime < current_runtime) {
      current = next;
      current_runtime = next_runtime;
    } else if (rn < std::exp(-alpha * diff)) {
      current = next;
      current_runtime = next_runtime;
    }
  }
  printf("=========== Best Discovered Strategy ==========\n");
  simulator->simulate_runtime(this, best, comp_mode, this->config.export_strategy_task_graph_file);
  std::map<const Op*, ParallelConfig>::const_iterator it;
  for (it = best.begin(); it != best.end(); it++) {
    printf("[%s] num_dims(%d) dims[", it->first->name, it->second.nDims);
    for (int i = 0; i < it->second.nDims; i++)
      if (i < it->second.nDims - 1)
        printf("%d,", it->second.dim[i]);
      else
        printf("%d", it->second.dim[i]);
    printf("] device_ids[");
    for (int i = 0; i < it->second.num_parts(); i++)
      if (i < it->second.num_parts() - 1)
        printf("%d,", it->second.device_ids[i]);
      else
        printf("%d", it->second.device_ids[i]);
    printf("]\n");
  }
  printf("============= MCMC Search Finished ============\n\n");
}

void FFModel::zero_gradients(void)
{
  for (int l = layers.size() - 1; l >= 0; l--)
    layers[l]->zero_grad(*this);
#ifdef DEADCODE
  ArgumentMap arg_map;
  Context ctx = config.lg_ctx;
  Runtime* runtime = config.lg_hlr;
  for (size_t p = 0; p < parameters.size(); p++) {
    Domain domain = runtime->get_index_partition_color_space(
        ctx, parameters[p].part_grad.get_index_partition());
    IndexSpace task_is = get_or_create_task_is(domain);
    IndexLauncher launcher(ZERO_INIT_TASK_ID, task_is,
                           TaskArgument(NULL, 0), arg_map,
                           Predicate::TRUE_PRED, false/*must*/, 0/*mapper_id*/,
                           FFConfig::get_hash_id(std::string(parameters[p].pcname)));
    launcher.add_region_requirement(
        RegionRequirement(parameters[p].part_grad, 0/*projection*/,
                          WRITE_ONLY, EXCLUSIVE, parameters[p].region_grad));
    launcher.add_field(0, FID_DATA);
    runtime->execute_index_space(ctx, launcher);
  }
#endif
}

void FFModel::print_layers(int id)
{
  if (id == -1) {
    for (size_t i = 0; i < layers.size(); i++) {
      layers[i]->print_layer(*this);
    }
  } else {
    layers[id]->print_layer(*this);
  }
}

std::string FFModel::get_operator_type_name(OperatorType type) const
{
  switch(type) {
    case OP_CONV2D: return "Conv2D";
    case OP_DROPOUT: return "Dropout";
    case OP_LINEAR: return "Dense";
    case OP_BATCHMATMUL: return "BatchMatMul";
    case OP_POOL2D: return "Pool2D";
    case OP_RELU: return "ReLU";
    case OP_SIGMOID: return "Sigmoid";
    case OP_TANH: return "Tanh";
    case OP_ELU: return "Elu";
    case OP_FLAT: return "Flat";
    case OP_SOFTMAX: return "Softmax";
    case OP_BATCHNORM: return "BatchNorm";
    case OP_CONCAT: return "Concat";
    case OP_SPLIT: return "Split";
    case OP_EMBEDDING: return "Embedding";
    case OP_RESHAPE: return "Reshape";
    case OP_REVERSE: return "Reverse";
    case OP_TRANSPOSE: return "Transpose";
    case OP_EW_ADD: return "Add";
    case OP_EW_MUL: return "Mul";
    case OP_MATMUL: return "Matmul";
    case OP_MUL: return "Mul";
    case OP_ENLARGE: return "Enlarge";
    case OP_SQUEEZE: return "Squeeze";
    case OP_UNSQUEEZE: return "Unsqueeze";
    case OP_EW_SUB: return "Sub";
    case OP_EW_DIV: return "Div";
    case OP_EW_EQUAL: return "Equal";
    case OP_EW_GREATER: return "Greater";
    case OP_EW_LESS: return "Less";
    case OP_EW_MAX: return "Max";
    case OP_EW_MIN: return "Min";
    case OP_REDUCE_ARGMAX: return "ReduceArgMax";
    case OP_REDUCE_ARGMIN: return "ReduceArgMin";
    case OP_REDUCE_MAX: return "ReduceMax";
    case OP_REDUCE_MEAN: return "ReduceMean";
    case OP_REDUCE_MIN: return "ReduceMin";
    case OP_REDUCE_PROD: return "ReduceProd";
    case OP_REDUCE_SUM: return "ReduceSum";
    case OP_PAD: return "Pad";
    case OP_SHAPE: return "Shape";
    case OP_SIZE: return "Size";
    case OP_TOPK: return "TopK";
    case OP_WHERE: return "Where";
    case OP_CEIL: return "Ceil";
    case OP_CAST: return "Cast";
    case OP_EXP: return "Exp";
    case OP_ROUND: return "Round";
    case OP_LOG: return "Log";
    case OP_LOGICAL_NOT: return "LogicalNot";
    case OP_SQRT: return "Sqrt";
    case OP_LEAKYRELU: return "LeakyReLU";
    case OP_SLICE: return "Slice";
    case OP_RESIZE: return "Resize";
    case OP_PRELU: return "PReLU";
    case OP_MULTIHEAD_ATTENTION: return "MultiHeadAttention";
    case OP_FUSED: return "FusedOp";
    default: assert(false && "Not supported Operator type"); return "Unsupported";
  }
}

PerfMetrics FFModel::update_metrics_task(const Task *task,
                                         const std::vector<PhysicalRegion>& regions,
                                         Context ctx, Runtime* runtime)
{
  Metrics* m = (Metrics*) task->args;
  //printf("in update_metrics_task\n");
  if (task->futures.size() == 0) {
    // Create an empty future
    PerfMetrics perf;
    return perf;
  }
  assert(task->futures.size() > 1);
  PerfMetrics all_metrics = task->futures[0].get_result<PerfMetrics>();
  for (size_t i = 1; i < task->futures.size(); i++) {
    PerfMetrics one_metrics = task->futures[i].get_result<PerfMetrics>();
    all_metrics.update(one_metrics);
  }
  all_metrics.print(m);
  //fprintf(stderr, "acc_train_loss: %.4lf train_accuracy: %.2lf%%(%d/%d)\n",
  //        all_metrics.train_loss / all_metrics.train_all,
  //        all_metrics.train_correct * 100.0f / all_metrics.train_all,
  //        all_metrics.train_correct, all_metrics.train_all);
  return all_metrics;
}

void Op::prefetch(const FFModel& ff)
{
  // TODO: perform prefetch for performance imporvement
}

#ifdef DEADCODE
// ========================================================
// class DataLoader
// ========================================================
DataLoader::DataLoader(std::string datasetPath)
{
  std::string trainPath = datasetPath + "/train";
  std::string valPath = datasetPath + "/val";
  DIR* trainDir = opendir(trainPath.c_str());
  DIR* valDir = opendir(valPath.c_str());
  if (!trainDir) {
    log_model.print("Failed to open %s\n", trainPath.c_str());
    return;
  }
  if (!valDir) {
    log_model.print("Failed to open %s\n", valPath.c_str());
    return;
  }
  for (struct dirent* dp = readdir(trainDir); dp; dp = readdir(trainDir)) {
    std::string labelId(dp->d_name);
    if (labelId == "." || labelId == "..")
      continue;
    DIR* labelDir = opendir((trainPath + "/" + labelId).c_str());
    if (!labelDir)
      continue;
    for (struct dirent* sp = readdir(labelDir); sp; sp = readdir(labelDir)) {
      std::string sampleId(sp->d_name);
      if (sampleId == "." || sampleId == "..")
        continue;

    }
    printf("%s/%s\n", trainPath.c_str(), labelId.c_str());
    closedir(labelDir);
  }
  closedir(trainDir);
  closedir(valDir);
}

bool DataLoader::get_samples(int numSamples, DataLoadMeta &meta)
{
  meta.numSamples = numSamples;
  for (int i = 0; i < numSamples; i++) {
    if (sampleIter == samples.end())
      sampleIter = samples.begin();
    meta.samples[i] = *sampleIter;
  }
  return true;
}

bool DataLoader::shuffle_samples(void)
{
  std::random_shuffle(samples.begin(), samples.end());
  return true;
}
#endif

// ========================================================
// class FFConfig
// ========================================================

// Default Config Parameters
struct DefaultConfig {
  const static int epochs = 1;
  const static int iterations = 1;
  const static int batchSize = 64;
  const static bool profiling = false;
  constexpr static float learningRate = 0.01f;
  constexpr static float weightDecay = 0.0001f;
  const static size_t workSpaceSize = (size_t)1 * 1024 * 1024 * 1024; // 2GB
  const static int numNodes = 1;
  const static int workersPerNode = 0;
  const static int cpusPerNode = 0;
  const static size_t searchBudget = 0;
  const static size_t simulatorWorkSpaceSize = (size_t)2 * 1024 * 1024 * 1024; //2GB
  constexpr static float searchAlpha = 1.0f;
  const static bool searchOverlapBackwardUpdate = false;
  const static bool enableSampleParallel = true;
  const static bool enableParameterParallel = false;
  const static bool enableAttributeParallel = false;
  const static bool allowTensorOpMathConversion = false;
};

FFConfig::FFConfig()
{
  epochs = DefaultConfig::epochs;
  iterations = DefaultConfig::iterations;
  batchSize = DefaultConfig::batchSize;
  profiling = DefaultConfig::profiling;
  learningRate = DefaultConfig::learningRate;
  weightDecay = DefaultConfig::weightDecay;
  workSpaceSize = DefaultConfig::workSpaceSize;
  numNodes = DefaultConfig::numNodes;
  cpusPerNode = DefaultConfig::cpusPerNode;
  workersPerNode = DefaultConfig::workersPerNode;
  simulator_work_space_size = DefaultConfig::simulatorWorkSpaceSize;
  search_budget = DefaultConfig::searchBudget;
  search_alpha = DefaultConfig::searchAlpha;
  search_overlap_backward_update = DefaultConfig::searchOverlapBackwardUpdate;
  computationMode = COMP_MODE_TRAINING;
  enable_sample_parallel = DefaultConfig::enableSampleParallel;
  enable_parameter_parallel = DefaultConfig::enableParameterParallel;
  enable_attribute_parallel = DefaultConfig::enableAttributeParallel;
  allow_tensor_op_math_conversion = DefaultConfig::allowTensorOpMathConversion;

  import_strategy_file = "";
  export_strategy_file = "";
  export_strategy_task_graph_file = "";
  dataset_path = "";
  syntheticInput = false;
  perform_fusion = false;

  // Parse input arguments
  {
    const InputArgs &command_args = HighLevelRuntime::get_input_args();
    char **argv = command_args.argv;
    int argc = command_args.argc;
    parse_args(argv, argc);
  }

  Runtime *runtime = Runtime::get_runtime();
  lg_hlr = runtime;
  lg_ctx = Runtime::get_context();
  field_space = runtime->create_field_space(lg_ctx);
}

void FFConfig::parse_args(char **argv, int argc)
{
  for (int i = 1; i < argc; i++)
  {
    if ((!strcmp(argv[i], "-e")) || (!strcmp(argv[i], "--epochs"))) {
      epochs = atoi(argv[++i]);
      continue;
    }
    if ((!strcmp(argv[i], "-i")) || (!strcmp(argv[i], "--iterations"))) {
      iterations = atoi(argv[++i]);
      continue;
    }
    if ((!strcmp(argv[i], "-b")) || (!strcmp(argv[i], "--batch-size"))) {
      batchSize = atoi(argv[++i]);
      continue;
    }
    if ((!strcmp(argv[i], "--lr")) || (!strcmp(argv[i], "--learning-rate"))) {
      learningRate = atof(argv[++i]);
      continue;
    }
    if ((!strcmp(argv[i], "--wd")) || (!strcmp(argv[i], "--weight-decay"))) {
      weightDecay = atof(argv[++i]);
      continue;
    }
    if ((!strcmp(argv[i], "-p")) || (!strcmp(argv[i], "--print-freq"))) {
      printFreq = atoi(argv[++i]);
      continue;
    }
    if ((!strcmp(argv[i], "-d")) || (!strcmp(argv[i], "--dataset"))) {
      dataset_path = std::string(argv[++i]);
      continue;
    }
    if ((!strcmp(argv[i], "--budget")) || (!strcmp(argv[i], "--search-budget"))) {
      search_budget =(size_t) atoll(argv[++i]);
      continue;
    }
    if ((!strcmp(argv[i], "--alpha")) || (!strcmp(argv[i], "--search-alpha"))) {
      search_alpha = atof(argv[++i]);
      continue;
    }
    if (!strcmp(argv[i], "--simulator-workspace-size"))
    {
      simulator_work_space_size = atoll(argv[++i]);
      continue;
    }
    if ((!strcmp(argv[i], "--import")) || (!strcmp(argv[i], "--import-strategy"))) {
      import_strategy_file = std::string(argv[++i]);
      continue;
    }
    if ((!strcmp(argv[i], "--export")) || (!strcmp(argv[i], "--export-strategy"))) {
      export_strategy_file = std::string(argv[++i]);
      continue;
    }
    if ((!strcmp(argv[i], "--enable-parameter-parallel"))) {
      enable_parameter_parallel = true;
      continue;
    }
    if ((!strcmp(argv[i], "--enable-attribute-parallel"))) {
      enable_parameter_parallel = true;
      continue;
    }
    if (!strcmp(argv[i], "-ll:gpu"))
    {
      workersPerNode = atoi(argv[++i]);
      continue;
    }
    if (!strcmp(argv[i], "--nodes"))
    {
      numNodes = atoi(argv[++i]);
      continue;
    }
    if (!strcmp(argv[i], "-ll:cpu"))
    {
      cpusPerNode = atoi(argv[++i]);
      continue;
    }
    if (!strcmp(argv[i], "--profiling"))
    {
      profiling = true;
      continue;
    }
    if (!strcmp(argv[i], "--allow-tensor-op-math-conversion"))
    {
      allow_tensor_op_math_conversion = true;
      continue;
    }
    if (!strcmp(argv[i], "--fusion"))
    {
      perform_fusion = true;
      continue;
    }
    if (!strcmp(argv[i], "--overlap"))
    {
      search_overlap_backward_update = true;
      continue;
    }
    if (!strcmp(argv[i], "--taskgraph")) {
      export_strategy_task_graph_file = std::string(argv[++i]);
      continue;
    }
  }
}

void register_internal_tasks()
{
  // CNN_INIT_TASK
  {
    TaskVariantRegistrar registrar(FF_INIT_TASK_ID, "cuda_init_task");
    registrar.add_constraint(ProcessorConstraint(Processor::TOC_PROC));
    registrar.set_leaf();
    Runtime::preregister_task_variant<FFHandler, UtilityTasks::init_cuda_task>(
        registrar, "cuda_init_task");
  }
  // ElementUnary task
  {
    TaskVariantRegistrar registrar(ELEMENTUNARY_INIT_TASK_ID, "ElementWiseUnary Init");
    registrar.add_constraint(ProcessorConstraint(Processor::TOC_PROC));
    registrar.set_leaf();
    Runtime::preregister_task_variant<OpMeta*, ElementUnary::init_task>(
        registrar, "ElementWiseUnary Init Task");
  }
  {
    TaskVariantRegistrar registrar(ELEMENTUNARY_FWD_TASK_ID, "ElementWiseUnary Forward");
    registrar.add_constraint(ProcessorConstraint(Processor::TOC_PROC));
    registrar.set_leaf();
    Runtime::preregister_task_variant<ElementUnary::forward_task>(
        registrar, "ElementWiseUnary Forward Task");
  }
  {
    TaskVariantRegistrar registrar(ELEMENTUNARY_BWD_TASK_ID, "ElementWiseUnary Backward");
    registrar.add_constraint(ProcessorConstraint(Processor::TOC_PROC));
    registrar.set_leaf();
    Runtime::preregister_task_variant<ElementUnary::backward_task>(
        registrar, "ElementWiseUnary Backward Task");
  }
  // ElementBinary task
  {
    TaskVariantRegistrar registrar(ELEMENTBINARY_INIT_TASK_ID, "ElementWiseBinary Init");
    registrar.add_constraint(ProcessorConstraint(Processor::TOC_PROC));
    registrar.set_leaf();
    Runtime::preregister_task_variant<OpMeta*, ElementBinary::init_task>(
        registrar, "ElementWiseBinary Init Task");
  }
  {
    TaskVariantRegistrar registrar(ELEMENTBINARY_FWD_TASK_ID, "ElementWiseBinary Forward");
    registrar.add_constraint(ProcessorConstraint(Processor::TOC_PROC));
    registrar.set_leaf();
    Runtime::preregister_task_variant<ElementBinary::forward_task>(
        registrar, "ElementWiseBinary Forward Task");
  }
  {
    TaskVariantRegistrar registrar(ELEMENTBINARY_BWD_TASK_ID, "ElementWiseBinary Backward");
    registrar.add_constraint(ProcessorConstraint(Processor::TOC_PROC));
    registrar.set_leaf();
    Runtime::preregister_task_variant<ElementBinary::backward_task>(
        registrar, "ElementWiseBinary Backward Task");
  }
  // Conv2D task
  {
    TaskVariantRegistrar registrar(CONV2D_INIT_TASK_ID, "Conv2D Init");
    registrar.add_constraint(ProcessorConstraint(Processor::TOC_PROC));
    registrar.set_leaf();
    Runtime::preregister_task_variant<OpMeta*, Conv2D::init_task>(
        registrar, "Conv2D Init Task");
  }
  {
    TaskVariantRegistrar registrar(CONV2D_FWD_TASK_ID, "Conv2D Forward");
    registrar.add_constraint(ProcessorConstraint(Processor::TOC_PROC));
    registrar.set_leaf();
    Runtime::preregister_task_variant<Conv2D::forward_task>(
        registrar, "Conv2D Forward Task");
  }
  {
    TaskVariantRegistrar registrar(CONV2D_BWD_TASK_ID, "Conv2D Backward");
    registrar.add_constraint(ProcessorConstraint(Processor::TOC_PROC));
    registrar.set_leaf();
    Runtime::preregister_task_variant<Conv2D::backward_task>(
        registrar, "Conv2D Backward Task");
  }
  //{
  //  TaskVariantRegistrar registrar(CONV2D_UPD_TASK_ID, "Conv2D Update");
  //  registrar.add_constraint(ProcessorConstraint(Processor::TOC_PROC));
  //  registrar.set_leaf();
  //  Runtime::preregister_task_variant<Conv2D::update_task>(
  //     registrar, "Conv2D Update Task");
  //}
  // Dropout task
  {
    TaskVariantRegistrar registrar(DROPOUT_INIT_TASK_ID, "Dropout Init");
    registrar.add_constraint(ProcessorConstraint(Processor::TOC_PROC));
    registrar.set_leaf();
    Runtime::preregister_task_variant<OpMeta*, Dropout::init_task>(
        registrar, "Dropout Init Task");
  }
  {
    TaskVariantRegistrar registrar(DROPOUT_FWD_TASK_ID, "Dropout Forward");
    registrar.add_constraint(ProcessorConstraint(Processor::TOC_PROC));
    registrar.set_leaf();
    Runtime::preregister_task_variant<Dropout::forward_task>(
        registrar, "Dropout Forward Task");
  }
  {
    TaskVariantRegistrar registrar(DROPOUT_BWD_TASK_ID, "Dropout Backward");
    registrar.add_constraint(ProcessorConstraint(Processor::TOC_PROC));
    registrar.set_leaf();
    Runtime::preregister_task_variant<Dropout::backward_task>(
        registrar, "Dropout Backward Task");
  }
  // Embedding task GPU
  {
    TaskVariantRegistrar registrar(EMBED_INIT_TASK_ID, "Embedding Init");
    registrar.add_constraint(ProcessorConstraint(Processor::TOC_PROC));
    registrar.set_leaf();
    Runtime::preregister_task_variant<OpMeta*, Embedding::init_task>(
        registrar, "Embedding Init Task");
  }
  {
    TaskVariantRegistrar registrar(EMBED_FWD_TASK_ID, "Embedding Forward");
    registrar.add_constraint(ProcessorConstraint(Processor::TOC_PROC));
    registrar.set_leaf();
    Runtime::preregister_task_variant<Embedding::forward_task>(
        registrar, "Embedding Forward Task");
  }
  {
    TaskVariantRegistrar registrar(EMBED_BWD_TASK_ID, "Embedding Backward");
    registrar.add_constraint(ProcessorConstraint(Processor::TOC_PROC));
    registrar.set_leaf();
    Runtime::preregister_task_variant<Embedding::backward_task>(
        registrar, "Embedding Backward Task");
  }
  // Embedding task CPU
  /* {
    TaskVariantRegistrar registrar(EMBED_FWD_TASK_ID, "Embedding Forward");
    registrar.add_constraint(ProcessorConstraint(Processor::LOC_PROC));
    registrar.set_leaf();
    Runtime::preregister_task_variant<Embedding::forward_task_cpu>(
        registrar, "Embedding Forward Task");
  }
  {
    TaskVariantRegistrar registrar(EMBED_BWD_TASK_ID, "Embedding Backward");
    registrar.add_constraint(ProcessorConstraint(Processor::LOC_PROC));
    registrar.set_leaf();
    Runtime::preregister_task_variant<Embedding::backward_task_cpu>(
        registrar, "Embedding Backward Task");
  }*/
  // Pool2D task
  {
    TaskVariantRegistrar registrar(POOL2D_INIT_TASK_ID, "pool2d_init_task");
    registrar.add_constraint(ProcessorConstraint(Processor::TOC_PROC));
    registrar.set_leaf();
    Runtime::preregister_task_variant<OpMeta*, Pool2D::init_task>(
        registrar, "pool2d_init_task");
  }
  {
    TaskVariantRegistrar registrar(POOL2D_FWD_TASK_ID, "pool2d_fwd_task");
    registrar.add_constraint(ProcessorConstraint(Processor::TOC_PROC));
    registrar.set_leaf();
    Runtime::preregister_task_variant<Pool2D::forward_task>(
        registrar, "pool2d_fwd_task");
  }
  {
    TaskVariantRegistrar registrar(POOL2D_BWD_TASK_ID, "pool2d_bwd_task");
    registrar.add_constraint(ProcessorConstraint(Processor::TOC_PROC));
    registrar.set_leaf();
    Runtime::preregister_task_variant<Pool2D::backward_task>(
        registrar, "pool2d_bwd_task");
  }
  // BatchNorm task
  {
    TaskVariantRegistrar registrar(BATCHNORM_INIT_TASK_ID, "bn_init_task");
    registrar.add_constraint(ProcessorConstraint(Processor::TOC_PROC));
    registrar.set_leaf();
    Runtime::preregister_task_variant<OpMeta*, BatchNorm::init_task>(
        registrar, "bn_init_task");
  }
  {
    TaskVariantRegistrar registrar(BATCHNORM_INIT_PARA_TASK_ID, "bm_init_para_task");
    registrar.add_constraint(ProcessorConstraint(Processor::TOC_PROC));
    registrar.set_leaf();
    Runtime::preregister_task_variant<BatchNorm::init_para_task>(
        registrar, "bm_init_para_task");
  }
  {
    TaskVariantRegistrar registrar(BATCHNORM_FWD_TASK_ID, "bn_fwd_task");
    registrar.add_constraint(ProcessorConstraint(Processor::TOC_PROC));
    registrar.set_leaf();
    Runtime::preregister_task_variant<BatchNorm::forward_task>(
        registrar, "bn_fwd_task");
  }
  {
    TaskVariantRegistrar registrar(BATCHNORM_BWD_TASK_ID, "bn_bwd_task");
    registrar.add_constraint(ProcessorConstraint(Processor::TOC_PROC));
    registrar.set_leaf();
    Runtime::preregister_task_variant<BatchNorm::backward_task>(
        registrar, "bn_bwd_task");
  }
  // BatchMatmul task
  {
    TaskVariantRegistrar registrar(BATCHMATMUL_INIT_TASK_ID, "BatchMatmul Init");
    registrar.add_constraint(ProcessorConstraint(Processor::TOC_PROC));
    registrar.set_leaf();
    Runtime::preregister_task_variant<OpMeta*, BatchMatmul::init_task>(
        registrar, "BatchMatmul Init Task");
  }
  {
    TaskVariantRegistrar registrar(BATCHMATMUL_FWD_TASK_ID, "BatchMatmul Forward");
    registrar.add_constraint(ProcessorConstraint(Processor::TOC_PROC));
    registrar.set_leaf();
    Runtime::preregister_task_variant<BatchMatmul::forward_task>(
        registrar, "BatchMatmul Forward Task");
  }
  {
    TaskVariantRegistrar registrar(BATCHMATMUL_BWD_TASK_ID, "BatchMatmul Backward");
    registrar.add_constraint(ProcessorConstraint(Processor::TOC_PROC));
    registrar.set_leaf();
    Runtime::preregister_task_variant<BatchMatmul::backward_task>(
        registrar, "BatchMatmul Backward Task");
  }
  // Linear task
  {
    TaskVariantRegistrar registrar(LINEAR_INIT_TASK_ID, "Linear Init");
    registrar.add_constraint(ProcessorConstraint(Processor::TOC_PROC));
    registrar.set_leaf();
    Runtime::preregister_task_variant<OpMeta*, Linear::init_task>(
        registrar, "Linear Init Task");
  }
  {
    TaskVariantRegistrar registrar(LINEAR_FWD_TASK_ID, "Linear Forward");
    registrar.add_constraint(ProcessorConstraint(Processor::TOC_PROC));
    registrar.set_leaf();
    Runtime::preregister_task_variant<Linear::forward_task>(
        registrar, "Linear Forward Task");
  }
  {
    TaskVariantRegistrar registrar(LINEAR_BWD_TASK_ID, "Linear Backward");
    registrar.add_constraint(ProcessorConstraint(Processor::TOC_PROC));
    registrar.set_leaf();
    Runtime::preregister_task_variant<Linear::backward_task>(
        registrar, "Linear Backward Task");
  }
  {
    TaskVariantRegistrar registrar(LINEAR_BWD2_TASK_ID,
                                   "Linear Backward (Aggregate replica)");
    registrar.add_constraint(ProcessorConstraint(Processor::TOC_PROC));
    registrar.set_leaf();
    Runtime::preregister_task_variant<Linear::backward2_task>(
        registrar, "Linear Backward Task (Aggregate replica)");
  }
  // Flat task
  {
    TaskVariantRegistrar registrar(FLAT_INIT_TASK_ID, "flat_init_task");
    registrar.add_constraint(ProcessorConstraint(Processor::TOC_PROC));
    registrar.set_leaf();
    Runtime::preregister_task_variant<OpMeta*, Flat::init_task>(
        registrar, "flat_init_task");
  }
  {
    TaskVariantRegistrar registrar(FLAT_FWD_TASK_ID, "flat_fwd_task");
    registrar.add_constraint(ProcessorConstraint(Processor::TOC_PROC));
    registrar.set_leaf();
    Runtime::preregister_task_variant<Flat::forward_task>(
        registrar, "flat_fwd_task");
  }
  {
    TaskVariantRegistrar registrar(FLAT_BWD_TASK_ID, "flat_bwd_task");
    registrar.add_constraint(ProcessorConstraint(Processor::TOC_PROC));
    registrar.set_leaf();
    Runtime::preregister_task_variant<Flat::backward_task>(
        registrar, "flat_bwd_task");
  }
  // Softmax task
  {
    TaskVariantRegistrar registrar(SOFTMAX_INIT_TASK_ID, "softmax_init_task");
    registrar.add_constraint(ProcessorConstraint(Processor::TOC_PROC));
    registrar.set_leaf();
    Runtime::preregister_task_variant<OpMeta*, Softmax::init_task>(
        registrar, "softmax_init_task");
  }
  {
    TaskVariantRegistrar registrar(SOFTMAX_FWD_TASK_ID, "softmax_fwd_task");
    registrar.add_constraint(ProcessorConstraint(Processor::TOC_PROC));
    registrar.set_leaf();
    Runtime::preregister_task_variant<Softmax::forward_task>(
        registrar, "softmax_fwd_task");
  }
  {
    TaskVariantRegistrar registrar(SOFTMAX_BWD_TASK_ID, "softmax_bwd_task");
    registrar.add_constraint(ProcessorConstraint(Processor::TOC_PROC));
    registrar.set_leaf();
    Runtime::preregister_task_variant<Softmax::backward_task>(
        registrar, "softmax_bwd_task");
  }
  // compute Loss
  {
    TaskVariantRegistrar registrar(LOSS_BWD_TASK_ID, "Loss Backward");
    registrar.add_constraint(ProcessorConstraint(Processor::TOC_PROC));
    registrar.set_leaf();
    Runtime::preregister_task_variant<Loss::backward_task>(
        registrar, "Loss Backward Task");
  }
  // compute Metrics
  {
    TaskVariantRegistrar registrar(METRICS_COMP_TASK_ID, "MSELoss Backward");
    registrar.add_constraint(ProcessorConstraint(Processor::TOC_PROC));
    registrar.set_leaf();
    Runtime::preregister_task_variant<PerfMetrics, Metrics::compute_task>(
        registrar, "MSELoss Backward Task");
  }
  // MSELoss
  //{
  //  TaskVariantRegistrar registrar(MSELOSS_BWD_TASK_ID, "MSELoss Backward");
  //  registrar.add_constraint(ProcessorConstraint(Processor::TOC_PROC));
  //  registrar.set_leaf();
  //  Runtime::preregister_task_variant<PerfMetrics, MSELoss::backward_task>(
  //      registrar, "MSELoss Backward Task");
  //}
  // update metrics
  {
    TaskVariantRegistrar registrar(UPDATE_METRICS_TASK_ID, "Update Metrics");
    registrar.add_constraint(ProcessorConstraint(Processor::LOC_PROC));
    registrar.set_leaf();
    Runtime::preregister_task_variant<PerfMetrics, FFModel::update_metrics_task>(
        registrar, "Update Metrics Task");
  }
  // Concat task
  {
    TaskVariantRegistrar registrar(CONCAT_INIT_TASK_ID, "Concat Init");
    registrar.add_constraint(ProcessorConstraint(Processor::TOC_PROC));
    registrar.set_leaf();
    Runtime::preregister_task_variant<OpMeta*, Concat::init_task>(
        registrar, "Concat Init Task");
  }
  {
    TaskVariantRegistrar registrar(CONCAT_FWD_TASK_ID, "Concat Forward");
    registrar.add_constraint(ProcessorConstraint(Processor::TOC_PROC));
    registrar.set_leaf();
    Runtime::preregister_task_variant<Concat::forward_task>(
        registrar, "Concat Forward Task");
  }
  {
    TaskVariantRegistrar registrar(CONCAT_BWD_TASK_ID, "Concat Backward");
    registrar.add_constraint(ProcessorConstraint(Processor::TOC_PROC));
    registrar.set_leaf();
    Runtime::preregister_task_variant<Concat::backward_task>(
        registrar, "Concat Backward Task");
  }
  // Split task
  {
    TaskVariantRegistrar registrar(SPLIT_INIT_TASK_ID, "Split Init");
    registrar.add_constraint(ProcessorConstraint(Processor::TOC_PROC));
    registrar.set_leaf();
    Runtime::preregister_task_variant<OpMeta*, Split::init_task>(
        registrar, "Split Init Task");
  }
  {
    TaskVariantRegistrar registrar(SPLIT_FWD_TASK_ID, "Split Forward");
    registrar.add_constraint(ProcessorConstraint(Processor::TOC_PROC));
    registrar.set_leaf();
    Runtime::preregister_task_variant<Split::forward_task>(
        registrar, "Split Forward Task");
  }
  {
    TaskVariantRegistrar registrar(SPLIT_BWD_TASK_ID, "Split Backward");
    registrar.add_constraint(ProcessorConstraint(Processor::TOC_PROC));
    registrar.set_leaf();
    Runtime::preregister_task_variant<Split::backward_task>(
        registrar, "Split Backward Task");
  }
  // Reshape task
  {
    TaskVariantRegistrar registrar(RESHAPE_INIT_TASK_ID, "Reshape Init");
    registrar.add_constraint(ProcessorConstraint(Processor::TOC_PROC));
    registrar.set_leaf();
    Runtime::preregister_task_variant<OpMeta*, Reshape::init_task>(
        registrar, "Reshape Init Task");
  }
  {
    TaskVariantRegistrar registrar(RESHAPE_FWD_TASK_ID, "Reshape Forward");
    registrar.add_constraint(ProcessorConstraint(Processor::TOC_PROC));
    registrar.set_leaf();
    Runtime::preregister_task_variant<Reshape::forward_task>(
        registrar, "Reshape Forward Task");
  }
  {
    TaskVariantRegistrar registrar(RESHAPE_BWD_TASK_ID, "Reshape Backward");
    registrar.add_constraint(ProcessorConstraint(Processor::TOC_PROC));
    registrar.set_leaf();
    Runtime::preregister_task_variant<Reshape::backward_task>(
        registrar, "Reshape Backward Task");
  }
  // Reverse task
  {
    TaskVariantRegistrar registrar(REVERSE_INIT_TASK_ID, "Reverse Init");
    registrar.add_constraint(ProcessorConstraint(Processor::TOC_PROC));
    registrar.set_leaf();
    Runtime::preregister_task_variant<OpMeta*, Reverse::init_task>(
        registrar, "Reverse Init Task");
  }
  {
    TaskVariantRegistrar registrar(REVERSE_FWD_TASK_ID, "Reverse Forward");
    registrar.add_constraint(ProcessorConstraint(Processor::TOC_PROC));
    registrar.set_leaf();
    Runtime::preregister_task_variant<Reverse::forward_task>(
        registrar, "Reverse Forward Task");
  }
  {
    TaskVariantRegistrar registrar(REVERSE_BWD_TASK_ID, "Reverse Backward");
    registrar.add_constraint(ProcessorConstraint(Processor::TOC_PROC));
    registrar.set_leaf();
    Runtime::preregister_task_variant<Reverse::backward_task>(
        registrar, "Reverse Backward Task");
  }
  // Reverse task
  {
    TaskVariantRegistrar registrar(TOPK_INIT_TASK_ID, "TopK Init");
    registrar.add_constraint(ProcessorConstraint(Processor::TOC_PROC));
    registrar.set_leaf();
    Runtime::preregister_task_variant<OpMeta*, TopK::init_task>(
        registrar, "TopK Init Task");
  }
  {
    TaskVariantRegistrar registrar(TOPK_FWD_TASK_ID, "TopK Forward");
    registrar.add_constraint(ProcessorConstraint(Processor::TOC_PROC));
    registrar.set_leaf();
    Runtime::preregister_task_variant<TopK::forward_task>(
        registrar, "TopK Forward Task");
  }
  {
    TaskVariantRegistrar registrar(TOPK_BWD_TASK_ID, "TopK Backward");
    registrar.add_constraint(ProcessorConstraint(Processor::TOC_PROC));
    registrar.set_leaf();
    Runtime::preregister_task_variant<TopK::backward_task>(
        registrar, "TopK Backward Task");
  }
  // Transpose task
  {
    TaskVariantRegistrar registrar(TRANSPOSE_INIT_TASK_ID, "Transpose Init");
    registrar.add_constraint(ProcessorConstraint(Processor::TOC_PROC));
    registrar.set_leaf();
    Runtime::preregister_task_variant<OpMeta*, Transpose::init_task>(
        registrar, "Transpose Init Task");
  }
  {
    TaskVariantRegistrar registrar(TRANSPOSE_FWD_TASK_ID, "Transpose Forward");
    registrar.add_constraint(ProcessorConstraint(Processor::TOC_PROC));
    registrar.set_leaf();
    Runtime::preregister_task_variant<Transpose::forward_task>(
        registrar, "Transpose Forward Task");
  }
  {
    TaskVariantRegistrar registrar(TRANSPOSE_BWD_TASK_ID, "Transpose Backward");
    registrar.add_constraint(ProcessorConstraint(Processor::TOC_PROC));
    registrar.set_leaf();
    Runtime::preregister_task_variant<Transpose::backward_task>(
        registrar, "Transpose Backward Task");
  }
  // MultiHeadAttention task
  {
    TaskVariantRegistrar registrar(ATTENTION_INIT_TASK_ID, "MultiHeadAttention Init");
    registrar.add_constraint(ProcessorConstraint(Processor::TOC_PROC));
    registrar.set_leaf();
    Runtime::preregister_task_variant<OpMeta*, MultiHeadAttention::init_task>(
        registrar, "MultiHeadAttention Init Task");
  }
  {
    TaskVariantRegistrar registrar(ATTENTION_FWD_TASK_ID, "MultiHeadAttention Forward");
    registrar.add_constraint(ProcessorConstraint(Processor::TOC_PROC));
    registrar.set_leaf();
    Runtime::preregister_task_variant<MultiHeadAttention::forward_task>(
        registrar, "MultiHeadAttention Forward Task");
  }
  {
    TaskVariantRegistrar registrar(ATTENTION_BWD_TASK_ID, "MultiHeadAttention Backward");
    registrar.add_constraint(ProcessorConstraint(Processor::TOC_PROC));
    registrar.set_leaf();
    Runtime::preregister_task_variant<MultiHeadAttention::backward_task>(
        registrar, "MultiHeadAttention Backward Task");
  }
  // FusedOp Task
  {
    TaskVariantRegistrar registrar(FUSEDOP_INIT_TASK_ID, "FusedOp Init");
    registrar.add_constraint(ProcessorConstraint(Processor::TOC_PROC));
    registrar.set_leaf();
    Runtime::preregister_task_variant<OpMeta*, FusedOp::init_task>(
        registrar, "FusedOp Init Task");
  }

  {
    TaskVariantRegistrar registrar(FUSEDOP_FWD_TASK_ID, "FusedOp Forward");
    registrar.add_constraint(ProcessorConstraint(Processor::TOC_PROC));
    registrar.set_leaf();
    Runtime::preregister_task_variant<FusedOp::forward_task>(
        registrar, "FusedOp Forward Task");
  }
  {
    TaskVariantRegistrar registrar(FUSEDOP_BWD_TASK_ID, "FusedOp Backward");
    registrar.add_constraint(ProcessorConstraint(Processor::TOC_PROC));
    registrar.set_leaf();
    Runtime::preregister_task_variant<FusedOp::backward_task>(
        registrar, "FusedOp Backward Task");
  }
  // Optimizer
  {
    TaskVariantRegistrar registrar(SGD_UPD_PS_TASK_ID,
                                   "SGD Parameter Server Update");
    registrar.add_constraint(ProcessorConstraint(Processor::TOC_PROC));
    registrar.set_leaf();
    Runtime::preregister_task_variant<SGDOptimizer::ps_update_task>(
        registrar, "SGD Parameter Server Update Task");
  }
  {
    TaskVariantRegistrar registrar(ADAM_UPD_PS_TASK_ID,
                                   "Adam Parameter Server Update");
    registrar.add_constraint(ProcessorConstraint(Processor::TOC_PROC));
    registrar.set_leaf();
    Runtime::preregister_task_variant<AdamOptimizer::ps_update_task>(
        registrar, "Adam Parameter Server Update Task");
  }
#ifdef FF_USE_NCCL
  {
    TaskVariantRegistrar registrar(SGD_UPD_NCCL_TASK_ID,
                                   "SGD NCCL Update");
    registrar.add_constraint(ProcessorConstraint(Processor::TOC_PROC));
    registrar.set_leaf();
    Runtime::preregister_task_variant<SGDOptimizer::nccl_update_task>(
        registrar, "SGD NCCL Update Task");
  }
  {
    TaskVariantRegistrar registrar(ADAM_UPD_NCCL_TASK_ID,
                                   "Adam NCCL Update");
    registrar.add_constraint(ProcessorConstraint(Processor::TOC_PROC));
    registrar.set_leaf();
    Runtime::preregister_task_variant<AdamOptimizer::nccl_update_task>(
        registrar, "Adam NCCL Update Task");
  }
#endif
  // Initializer
  {
    TaskVariantRegistrar registrar(ZERO_INIT_TASK_ID,
                                   "Zero Init");
    registrar.add_constraint(ProcessorConstraint(Processor::LOC_PROC));
    registrar.set_leaf();
    Runtime::preregister_task_variant<ZeroInitializer::init_task_cpu>(
        registrar, "Zero Init Task");
  }
  {
    TaskVariantRegistrar registrar(ZERO_INIT_TASK_ID,
                                   "Zero Init");
    registrar.add_constraint(ProcessorConstraint(Processor::TOC_PROC));
    registrar.set_leaf();
    Runtime::preregister_task_variant<ZeroInitializer::init_task>(
        registrar, "Zero Init Task");
  }
  {
    TaskVariantRegistrar registrar(CONSTANT_INIT_TASK_ID,
                                   "Constant Init");
    registrar.add_constraint(ProcessorConstraint(Processor::LOC_PROC));
    registrar.set_leaf();
    Runtime::preregister_task_variant<ConstantInitializer::init_task_cpu>(
        registrar, "Constant Init Task");
  }
  {
    TaskVariantRegistrar registrar(CONSTANT_INIT_TASK_ID,
                                   "Constant Init");
    registrar.add_constraint(ProcessorConstraint(Processor::TOC_PROC));
    registrar.set_leaf();
    Runtime::preregister_task_variant<ConstantInitializer::init_task>(
        registrar, "Constant Init Task");
  }
  {
    TaskVariantRegistrar registrar(UNIFORM_INIT_TASK_ID,
                                   "Uniform Init");
    registrar.add_constraint(ProcessorConstraint(Processor::TOC_PROC));
    registrar.set_leaf();
    Runtime::preregister_task_variant<UniformInitializer::init_task>(
        registrar, "Uniform Init Task");
  }
  {
    TaskVariantRegistrar registrar(GLOROT_INIT_TASK_ID,
                                   "Glorot Init");
    registrar.add_constraint(ProcessorConstraint(Processor::TOC_PROC));
    registrar.set_leaf();
    Runtime::preregister_task_variant<GlorotUniform::init_task>(
        registrar, "Glorot Init Task");
  }
  {
    TaskVariantRegistrar registrar(NORMAL_INIT_TASK_ID,
                                   "Normalize Init");
    registrar.add_constraint(ProcessorConstraint(Processor::TOC_PROC));
    registrar.set_leaf();
    Runtime::preregister_task_variant<NormInitializer::init_task>(
        registrar, "Normalize Init Task");
  }
#ifdef FF_USE_NCCL
  // NCCL
  {
    TaskVariantRegistrar registrar(NCCL_GETUNIQUEID_TASK_ID,
                                   "NCCL GetUniqueId");
    registrar.add_constraint(ProcessorConstraint(Processor::TOC_PROC));
    registrar.set_leaf();
    Runtime::preregister_task_variant<ncclUniqueId, Op::get_nccl_unique_id_task>(
        registrar, "NCCL GetUniqueId Task");
  }
  {
    TaskVariantRegistrar registrar(NCCL_INIT_COMMS_TASK_ID,
                                   "NCCL Init Communicators");
    registrar.add_constraint(ProcessorConstraint(Processor::TOC_PROC));
    registrar.set_leaf();
    Runtime::preregister_task_variant<ncclComm_t, Op::init_nccl_comms_task>(
        registrar, "NCCL Init Communicators Task");
  }
#endif
  // Search
  {
    TaskVariantRegistrar registrar(STRATEGY_SEARCH_TASK_ID,
                                   "Stretegy Search");
    registrar.add_constraint(ProcessorConstraint(Processor::TOC_PROC));
    registrar.set_leaf();
    Runtime::preregister_task_variant<Simulator::strategy_search_task>(
        registrar, "Stretegy Search Task");
  }
  // Parameter Server Prefetch task
  {
    TaskVariantRegistrar registrar(PS_PREFETCH_TASK_ID, "Weights Prefetch");
    registrar.add_constraint(ProcessorConstraint(Processor::TOC_PROC));
    registrar.set_leaf();
    Runtime::preregister_task_variant<UtilityTasks::dummy_task>(registrar, "Weights Prefetch Task");
  }
}

#if !defined(FF_USE_PYTHON)
// ========================================================
// Task and mapper registrations
// ========================================================
int main(int argc, char** argv)
{
  // This needs to be set, otherwise NCCL will try to use group kernel launches,
  // which are not compatible with the Realm CUDA hijack.
  setenv("NCCL_LAUNCH_MODE", "PARALLEL", true);

  Runtime::set_top_level_task_id(TOP_LEVEL_TASK_ID);
  {
    TaskVariantRegistrar registrar(TOP_LEVEL_TASK_ID, "top_level");
    registrar.add_constraint(ProcessorConstraint(Processor::LOC_PROC));
    registrar.set_replicable();
    Runtime::preregister_task_variant<top_level_task>(registrar, "top_level");
  }

  register_internal_tasks();

  // Register custom tasks
  register_custom_tasks();

  FFMapper::register_sharding_functor(argc, argv);

  Runtime::add_registration_callback(update_mappers);
  return Runtime::start(argc, argv);
}

#else
void register_flexflow_tasks(int argc, char **argv)
{
  register_internal_tasks();

  register_c_custom_tasks();

  FFMapper::register_sharding_functor(argc, argv);
}

#endif // FF_USE_PYTHON

// template instantiations
#define DIMFUNC(DIM) \
  template Tensor FFModel::create_tensor<DIM>(const int* dims, DataType data_type, const Op* owner_op, int owner_idx, bool create_grad); \
  template Parameter FFModel::create_weight<DIM>(const int dims[], DataType data_type, const Op* owner_op, bool create_grad,\
    Initializer* initializer, ParameterSyncType sync_type);\
  template void FFModel::map_tensor_with_dim<DIM>(Tensor tensor, const Op* parallel_op); \
  template void FFModel::map_weight_with_dim<DIM>(Tensor weight, const Op* parallel_op); \
  template Tensor FFModel::create_constant<DIM>(const int* dims, float value, DataType data_type); \
  template void FFModel::create_disjoint_partition<DIM>(const Tensor tensor, const IndexSpaceT<DIM>& part_is, LogicalPartition& part_fwd, LogicalPartition& part_bwd);
  LEGION_FOREACH_N(DIMFUNC)
#undef DIMFUNC

#define DIMFUNC(D1,D2) \
  template void FFModel::create_data_parallel_partition_with_diff_dims<D1, D2>(const Tensor tensor, const IndexSpaceT<D2>& part_is, LogicalPartition& part_fwd, LogicalPartition& part_bwd);
  LEGION_FOREACH_NN(DIMFUNC)
#undef DIMFUNC

template void FFModel::map_conv_weight<4>(Tensor weight, const Op* parallel_op);
template void FFModel::map_conv_weight<1>(Tensor weight, const Op* parallel_op);

#define DIMFUNC(D1,D2) \
  template void FFModel::map_linear_weight<D1, D2>(Tensor p, const Op* op);
  LEGION_FOREACH_NN(DIMFUNC)
#undef DIMFUNC

#define DIMFUNC(D1,D2) \
  template Tensor FFModel::create_linear_replica<D1>(const int* dims, const IndexSpaceT<D2>& part_is, DataType data_type);
  LEGION_FOREACH_NN(DIMFUNC)
#undef DIMFUNC

template float* TensorBase::get_raw_ptr<float>(FFConfig &config);
template int32_t* TensorBase::get_raw_ptr<int32_t>(FFConfig &config);<|MERGE_RESOLUTION|>--- conflicted
+++ resolved
@@ -939,11 +939,7 @@
           map_linear_weight<NDIM, TDIM>(weight, parallel_op); \
           break; \
         }
-<<<<<<< HEAD
-      LEGION_FOREACH_N(DIMFUNC)
-=======
         LEGION_FOREACH_N(DIMFUNC)
->>>>>>> 7dca6c31
 #undef DIMFUNC
         default:
         {
@@ -1609,13 +1605,7 @@
         assert(op->inputs[i]->sync_type == ParameterSyncType::NONE);
         map_tensor(op->inputs[i], op);
       } else {
-<<<<<<< HEAD
-        // Refresh op's input tensor
-        int tsIdx = op->inputs[i]->owner_idx;
-        op->inputs[i] = op->inputs[i]->owner_op->outputs[tsIdx];
-=======
         // No need to do anything else otherwise
->>>>>>> 7dca6c31
       }
     }
     for (int i = 0; i < op->numWeights; i++) {
