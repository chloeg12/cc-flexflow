--- conflicted
+++ resolved
@@ -153,16 +153,10 @@
   }
 }
 
-<<<<<<< HEAD
-Op::Op(const std::string& _name,
-       int n)
-: numInputs(n), numWeights(0), numOutputs(1)
-=======
 Op::Op(FFModel& model,
        const std::string& _name,
        int _numInputs)
 : numInputs(_numInputs), numWeights(0), numOutputs(1)
->>>>>>> c2432107
 {
   std::string pcname = _name + "_" + std::to_string(model.op_global_guid++);
   assert(pcname.length() < MAX_OPNAME);
