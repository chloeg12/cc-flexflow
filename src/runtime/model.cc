--- conflicted
+++ resolved
@@ -153,15 +153,10 @@
   }
 }
 
-<<<<<<< HEAD
 Op::Op(FFModel& model,
-       const std::string& _name)
-: numInputs(0), numWeights(0), numOutputs(1)
-=======
-Op::Op(const std::string& _name,
-       int n)
-: numInputs(n), numWeights(0), numOutputs(1)
->>>>>>> 65c475a4
+       const std::string& _name,
+       int _numInputs)
+: numInputs(_numInputs), numWeights(0), numOutputs(1)
 {
   std::string pcname = _name + "_" + std::to_string(model.op_global_guid++);
   assert(pcname.length() < MAX_OPNAME);
