--- conflicted
+++ resolved
@@ -512,7 +512,6 @@
   add_subdirectory(tools/substitutions_to_dot)
 endif()
 
-<<<<<<< HEAD
 if(FF_BUILD_ALL_INFERENCE_EXAMPLES OR FF_BUILD_TOKENIZER)
   if (FF_GPU_BACKEND STREQUAL "hip_rocm")
     SET(SPM_USE_BUILTIN_PROTOBUF OFF CACHE BOOL "Use builtin version of protobuf to compile SentencePiece")
@@ -536,15 +535,6 @@
   target_include_directories(flexflow PUBLIC deps/tokenizers-cpp/include)
   target_link_libraries(flexflow tokenizers_cpp)
 endif()
-
-# Python
-if(FF_USE_PYTHON)
-  add_subdirectory(deps/pybind11)
-  add_subdirectory(python)
-endif()
-
-=======
->>>>>>> 77fc0b8c
 if(FF_BUILD_RESNET OR FF_BUILD_ALL_EXAMPLES)
   add_subdirectory(examples/cpp/ResNet)
 endif()
